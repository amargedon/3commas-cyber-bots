# 3Commas Cyber Bot Helpers <a href="https://github.com/cyberjunky/3commas-cyber-bots/blob/main/README.md#donate"><img src="https://img.shields.io/badge/Donate-PayPal-green.svg" height="40" align="right"></a> 

A collection of 3Commas bot helper scripts I wrote. (collection will grow over time)

<img src="images/robots.jpg"></a> 

## Disclaimer
```
THE SOFTWARE IS PROVIDED "AS IS", WITHOUT WARRANTY OF ANY KIND, EXPRESS OR
IMPLIED, INCLUDING BUT NOT LIMITED TO THE WARRANTIES OF MERCHANTABILITY,
FITNESS FOR A PARTICULAR PURPOSE AND NONINFRINGEMENT. IN NO EVENT SHALL THE
AUTHORS OR COPYRIGHT HOLDERS BE LIABLE FOR ANY CLAIM, DAMAGES OR OTHER
LIABILITY, WHETHER IN AN ACTION OF CONTRACT, TORT OR OTHERWISE, ARISING FROM,
OUT OF OR IN CONNECTION WITH THE SOFTWARE OR THE USE OR OTHER DEALINGS IN THE
SOFTWARE.
```
> My code is [MIT Licensed](LICENSE), read it please.

> Always test your setup and settings with your PAPER ACCOUNT first!

## Overview
This repository contains several Python scripts (bot helpers) which can be used to make your 3Commas bots more powerful -and hopefully more profitable-.

You can find a small description of each one below.  
They have their own documentation page in the wiki describing what it can do and how to use it in more detail .

## Why did you build these bot helpers?

Since I rather don't want to pay for Monthly services if this is not needed I started to write some scripts myself, learning more about Crypto along the way.


## Bot Pair changers

Change pairs of your bot(s) matching configured rankings and/or thresholds.

### AltRank (altrank.py)
A script which allows you to change the pairs of your 3Commas bot(s) at regular intervals using [LunarCrush](https://lnr.app/s/o3p1V2) AltRank rankings.

![AltRank](images/altrank.png)

[AltRank Documentation](https://github.com/cyberjunky/3commas-cyber-bots/wiki/AltRank)

### GalaxyScore (galaxyscore.py)
A script which allows you to change the pairs of your 3Commas bot(s) at regular intervals using [LunarCrush](https://lnr.app/s/o3p1V2) GalaxyScore rankings.

![GalaxyScore](images/galaxyscore.png)

[GalaxyScore Documentation](https://github.com/cyberjunky/3commas-cyber-bots/wiki/GalaxyScore)

### CoinMarketCap (coinmarketcap.py)
A script which allows you to change the pairs of your 3Commas bot(s) at regular intervals using [CoinMarketCap](https://coinmarketcap.com) rankings.

![CoinMarketCap](images/coinmarketcap.png)

[CoinMarketCap Documentation](https://github.com/cyberjunky/3commas-cyber-bots/wiki/CoinMarketCap)

<<<<<<< HEAD
## 3C-tools BotAssistExplorer bot helper named `botassistexplorer.py`
Type = trading pair

### What does it do?

It will fetch the specfied 3C-tools Bot-Assist Top X pairs for your 3Comma's composite DCA bots to use.

### How does it work?

The data is gathered from the 3c-tools.com website which is sorted on the type of list requested and the pairs between `start-number` and `end-number` are processed. These pairs are not reconstructed but used as they are, after being checked against your Blacklist on 3Comma's (or your optional local blacklist file) and the market data on 3Comma's (reflecting Binance, FTX  etc. depending on your exchange) to see if the pairs are valid.

If this is the case -and the current pairs are different than the current ones- the bot(s) are updated. When the number of pairs to update the bot with is lower then the number of active deals configured in the bot, 3C will raise an error. Use the `originalmaxdeals` as the desired number of active deals, and set `allowmaxdealchange` to `True` to indicate this script may lower the max number of active deals to the number of pairs the bot is being updated with. This will prevent 3C raising an error, and when more pairs are available the max number of active deals will be increased to `originalmaxdeals`.

After this the bot helper will sleep for the set interval time, after which it will repeat these steps.

This script can be used for multiple bots with different Top X lists by creating multiple `botassist_` sections in the configuration file. For each section bot-assist data is fetched and processed as described above. Make sure each section starts with `botassist_` between the square brackets, what follows does not matter and can be used to give a descriptive name for yourself.

When the SHAREDIR option is used, this script will try to read a `.pairexclude` file for each configured bot. If a pair is listed in the file it will be excluded from the pairs before updating the bot. This can be usefull when also using the DealCluster script in parallel with this script.

3Commas does not allow a bot without trading pairs, however, based on the configuration and market an empty list can be the result. Enable `allowmaxdealchange` and `allowbotstopstart` to decrease the number of active deals, or stop the bot when no pairs are available. When the bot is stopped, and there are pairs available again, it will be started.

NOTE: the 'Trading 24h minimal volume' value in your bot(s) can be used to prevent deals with low volume. Random pairs can be excluded using the blacklist. The first top pairs (like BTC and ETH) can also be excluded by increasing the start-number.

### Configuration

This is the layout of the config file used by the `botassistexplorer.py` bot helper:

-   *[settings]*
-   **timezone** - timezone. (default is 'Europe/Amsterdam')
-   **timeinterval** - update timeinterval in Seconds. (default is 86400)
-   **debug** - set to true to enable debug logging to file. (default is False)
-   **logrotate** - number of days to keep logs. (default = 7)
-   **3c-apikey** - your 3Commas API key value.
-   **3c-apisecret** - your 3Commas API key secret value.
-   **notifications** - set to true to enable notifications. (default = False)
-   **notify-urls** - one or a list of apprise notify urls, each in " " seperated with commas. See [Apprise website](https://github.com/caronc/apprise) for more information.

-   *[botassist_]*
-   **botids** - a list of bot id's to manage separated with commas
-   **start-number** - start number for the pairs to request (exclude first x). (default is 1)
-   **end-number** - end number for the pairs to request. (default is 200)
-   **mingalaxyscore** - minimum galaxyscore of the coin. (default is 0.0)
-   **maxaltrankscore** - maximum altrankscore of the coin. (default is 1500)
-   **originalmaxdeals** - the max number of active deals you want to have in your bot.
-   **allowmaxdealchange** - indicates if the max number of active deals in the bot may be changed to a lower value.
-   **allowbotstopstart** - indicates if the bot may be stopped when there are zero trading pairs, and may be started when there are trading pairs again.
-   **maxvolatility** - max volatility percentage allowed for a pair (if this data is available in the configured list)
-   **allowpairconversion** - try to convert pairs, for example when using a futures list on a spot bot (make sure to check the pairs and monitor for a while!)
-   **list** - the part behind the 'list=' parameter in the url of 3c-tools bot-assist-explorer, you can find it here: https://www.3c-tools.com/markets/bot-assist-explorer


Example: (keys are bogus)
```
[settings]
timezone = Europe/Amsterdam
timeinterval = 3600
debug = False
logrotate = 14
3c-apikey = 4mzhnpio6la4h1158ylt2
3c-apisecret = 4mzhnpio6la4h1158ylt4mzhnpio6la4h1158ylt4mzhnpio6la4h1158ylt4mzhnpio6la4h1158ylt4mzhnpio6la4h1158ylt4mzhnpio6la4h1158ylt4mzhnpio6la4h1158ylt4mzhnpio6la4h1158ylt
notifications = True
notify-urls = [ "tgram://9995888120:BoJPor6opeHyxx5VVZPX-BoJPor6opeHyxx5VVZPX/" ]

[botassist_somename]
botids = [ 123456 ]
start-number = 1
end-number = 200
mingalaxyscore = 0.0
maxaltrankscore = 1500
originalmaxdeals = 8
allowmaxdealchange = True
allowbotstopstart = True
maxvolatility = 10.0
allowpairconversion = False
list = binance_spot_usdt_winner_60m
```

Some examples of the lists available:
- binance_futures_usdt_alt_rank
- binance_spot_usdt_highest_volatility_day
- ftx_spot_usdt_galaxy_score_rank
- paper_trading_spot_usdt_alt_rank_entered_top_ten


NOTE: For lists with AltRank and/or GalaxyScore, the first pair doesn't have to be the number 1 AltRank coin because not all pair combinations are available on all exchanges.

### Example output
=======
### BotAssistExplorer (botassistexplorer.py)
A script which allows you to change the pairs of your 3Commas bot(s) at regular intervals using [3CTools's BotAssistExplorer](https://www.3c-tools.com/markets/bot-assist-explorer) rankings.
>>>>>>> 78001266

![BotAssistExplorer](images/botassistexplorer.png)

[BotAssistExplorer Documentation](https://github.com/cyberjunky/3commas-cyber-bots/wiki/BotAssistExplorer)


## Stoploss and Profit trailing

Change stoploss and/or takeprofit settings of your bot(s) using their running deals statistics.

### Futures Trailing stoploss (trailingstoploss.py)
A script which tracks active Future deals from your 3Commas bot(s) and change the stoploss when the profit thresholds are reached.

[TrailingStopLoss Documentation](https://github.com/cyberjunky/3commas-cyber-bots/wiki/TrailingStopLoss)

### DCA Trailing stoploss and profit (trailingstoploss_tp.py)
Same for DCA type deals but also including an implementation of a trailing take profit.

![Trailingstoploss_tp](images/trailingstoploss_tp.png)

[TrailingStopLoss and TakeProfit Documentation](https://github.com/cyberjunky/3commas-cyber-bots/wiki/TrailingStopLoss-and-TakeProfit)


## Compounding

Add any profits made to your bot(s)

### Compound (compound.py)
This scripts checks closed deals of specified bot(s) at regular intervals and compounds any profits made, respecting BO/SO ratios or even change Maximum deal settings if configured.

[Compound Documentation](https://github.com/cyberjunky/3commas-cyber-bots/wiki/Compound)

## Watchlists

Trigger starting and/or stopping of bot deals using external trigger messages.


### Watchlist (watchlist.py)
This will monitor a specific Telegram chat channel (https://t.me/wiseanalize) and sent a 'start new deal' trigger to the linked bot(s) for that pair.

[Watchlist Documentation](https://github.com/cyberjunky/3commas-cyber-bots/wiki/Watchlist)

### Watchlist 100eyes (watchlist_100eyes.py)
This will monitor a Telegram chat channels provided by (https://www.100-eyes.com/) and sent a 'start new deal' trigger to the linked bot(s) for that pair.

[Watchlist 100eyes Documentation](https://github.com/cyberjunky/3commas-cyber-bots/wiki/Watchlist-100eyes)

### Watchlist Hodloo (watchlist_hodloo.py)
It will monitor a specific Hodloo Telegram chat channel (https://qft.hodloo.com/alerts/) and sent a 'start new deal' trigger to the linked bot for that pair.

[Watchlist Hodloo Documentation](https://github.com/cyberjunky/3commas-cyber-bots/wiki/Watchlist-Hodloo)

### Watchlist Telegran (watchlist_telegram.py)
Combination of watchlist and watchlist_hodloo script.

[Watchlist Telegram Documentation](https://github.com/cyberjunky/3commas-cyber-bots/wiki/Watchlist-Telegram)


## Binance account Setup

-   Create a [Binance account](https://accounts.binance.com/en/register?ref=156153717) (Includes my referral, I'll be super grateful if you use it).
-   Enable Two-factor Authentication.
-   Create a new API key.
-   Get a stable cryptocurrency to trade with.

NOTE: Only needed if you want to trade on Binance, not needed for the functionality of the bot(s).

## FTX account Setup

-   Create a [FTX account](https://ftx.com/#a=38250549) (Includes my referral, I'll be super grateful if you use it).
-   Enable Two-factor Authentication.
-   Create a new API key.
-   Get a stable cryptocurrency to trade with.

NOTE1: Only needed if you want to trade on FTX, not needed for the functionality of the bot(s).
NOTE2: When you connect your FTX account to 3Comma's you get free use to trade on FTX, no need to have a 3Commas subscription.

## 3Commas account Setup

-   Create a [3Commas account](https://3commas.io/?c=tc587527) (Includes my referral, again I'll be super grateful if you use it).
-   Enable Two-factor Authentication.
-   Connect your 3Commas account with the Binance or FTX exchange using the key values created above.
-   Create a new API key with Bot Read, Bot Write and Account Read permissions, enther these key in config.py
-   Setup a DCA Bot (details will follow)

NOTE: Needed for the bot(s) to work, duh they are 3Commas bot helpers.

## LunarCrush account Setup
Support the Project
-   Create a [LunarCrush account](https://lnr.app/s/o3p1V2) (Includes my referral, again I'll be super grateful if you use it).
-   Create a new API key and enther these key in config.py as well.

This account is needed for the bot(s) to work, to download the GalaxyScore and/or AltRank information.

NOTE2: It seems LunarCrush started to check for APIKey validity again since 11-Jan-2022, you need to create your apikey on legacy.lunarcrush.com under settings, API and put in in your altrank and/o galaxyscore.ini file


## Bot helper setup

### Download and install

You need run Python 3.7 or higher.

Download the zip file of the latest release from [here](https://github.com/cyberjunky/3commas-cyber-bots/releases) and unpack it, or do a `git clone` with the steps described below.

```
$ sudo apt install git
$ git clone https://github.com/cyberjunky/3commas-cyber-bots.git
$ cd 3commas-cyber-bots
$ pip3 install -r requirements.txt
```

### Configuration of the bot helpers

For a new install just start the bot helper you want to use like below for altrank, a config file with the name of bot is created (ending in .ini)

```
$ python3 ./altrank.py
```

Then you can edit the file and start the bot helper again to use it.

Look at the helper sections above for each layout and description of the settings.


### 3Commas API key permissions needed
The 3Commas API need to have 'BotsRead, BotsWrite and AccountsRead' permissions, don't give it more than that to be safe.  
BotsRead: Required to get a list of all bots.  
BotsWrite: Required to update bot pairs.  
AccountsRead: Required to get connected exchanges to ensure that pairs are valid.  

### Telegram ID, Hash and Secrets explained
There are two sets of Telegram related settings.

#### Watchlist
One is used by `watchlist.py`, `watchlist_hodloo` or `watchlist_telegram` to connect to the telegram API.

To get the Telegram App ID and hash you have to create an application ,

These are the steps as outlined in below link:

-   Login to your Telegram account [here](https://my.telegram.org/) with the phone number of the developer account to use.
-   Visit the [API development tools](https://my.telegram.org/apps)
-   A Create new application window will appear. Fill in your application details. There is no need to enter any URL, and only the first two fields (App title and Short name) can currently be changed later.
-   Click on Create application at the end. Remember that your API hash is secret and Telegram won’t let you revoke it. Don’t post it anywhere!

Fill these in here inside watchlist.ini:
```
tgram-api-id = 1234566
tgram-api-hash = o6la4h1158ylt4mzhnpio6la
```

#### Notifications
The other set of values are used by to sent notifications to Telegram channel of your choice.
I use Apprise for this, all possible platform to send notifications to are described here [Apprise website](https://github.com/caronc/apprise)

The Telegram part is described [here](https://github.com/caronc/apprise/wiki/Notify_telegram#account-setup)

-   First you need to create a bot to get a bot_token
-   Open telegram and search for 'BotFather' start a conversation
-   Type: /newbot
-   Answer the questions it asks after doing this (which get the name of it, etc).
-   When you've completed step 2, you will be provided a bot_token that looks something like this: 123456789:alphanumeric_characters.
-   Type /start now in the same dialog box to enable and instantiate your brand new bot.

Fill in the notify-url like this:
```
notify-urls = [ "tgram://2097657222:AAFSebMCJF6rQ6l46n21280K8y59Mg6w13112w/"]

```
Now you also need a chat_id, don't worry Apprise can get this for you.
-   First sent a random message to your bot via the Telegram app.
-   Then start one of the bot helpers with above like notify-url setting.
and look at the logs, it should contain something like:
```
2021-11-11 19:39:02,930 - apprise - INFO - Detected Telegram user R (userid=936303417)
2021-11-11 19:39:02,930 - apprise - INFO - Update your Telegram Apprise URL to read: tgram://2...w/%40936302121/?image=False&detect=yes&format=text&overflow=upstream&rto=4.0&cto=4.0&verify=yes
```
-   Now copy and paste the whole part behind and including the % and paste it behind the notify-url you had configured, to avoid syntax errors you need to put an extra % in between so ...w/%%409... etc...

If you didn't send a message to your bot first this is what the logs show:
```
2021-11-11 19:35:14,682 - apprise - WARNING - Failed to detect a Telegram user; try sending your bot a message first.
2021-11-11 19:35:14,682 - apprise - WARNING - There were not Telegram chat_ids to notify.
```

### Running the bot helpers

#### Run Manually
`$ python3 ./galaxyscore.py`
and/or
`$ python3 ./altrank.py`
and/or
`$ python3 ./watchlist.py`
and/or
`$ python3 ./compound.py`

They also have some command-line options:

```
./galaxyscore.py -h
usage: galaxyscore.py [-h] [-d DATADIR] [-s SHAREDIR] [-b BLACKLIST]

Cyberjunky's 3Commas bot helper.

optional arguments:
  -h, --help            show this help message and exit
  -d DATADIR, --datadir DATADIR
                        directory to use for config and logs files
  -s SHAREDIR, --sharedir SHAREDIR
                        directory to use for shared files between scripts
  -b BLACKLIST, --blacklist BLACKLIST
                        local blacklist to use instead of 3Commas's
```

The blacklist file layout is one pair per line.

### Example output for `altrank`
```
2021-10-14 19:05:11,922 - altrank - INFO - 3Commas altrank bot helper!
2021-10-14 19:05:11,922 - altrank - INFO - Started at Thursday 19:05:11 14-10-2021
2021-10-14 19:05:11,922 - altrank - INFO - Loaded configuration from 'altrank.ini'
2021-10-14 19:05:11,922 - altrank - INFO - Using PAPER TRADING account mode
2021-10-14 19:05:11,922 - altrank - INFO - Notifications are enabled
2021-10-14 19:05:12,372 - altrank - INFO - Fetched LunarCrush Top X ar OK (50 coins)
2021-10-14 19:05:12,425 - altrank - INFO - Fetched 3Commas pairs blacklist OK (52 pairs)
2021-10-14 19:05:12,478 - altrank - INFO - Finding the best pairs for Binance exchange
2021-10-14 19:05:12,509 - altrank - INFO - Fetched 3Commas market data for binance OK (1262 pairs)
2021-10-14 19:05:12,510 - altrank - INFO - Bot 'BUSD Bull Long AltRank' with id '1234567' is already using the best pairs
2021-10-14 19:05:12,510 - altrank - INFO - Next update in 3600 Seconds at 20:05:12

```

#### Start Automatically

Example service files `3commas-galaxyscore-bot.service`, `3commas-altrank-bot.service` (and `3commas-galaxyscore-env-bot.service`, `3commas-altrank-env-bot.service` if you use the .env enviroment described above) are provided,. They can all be found in the `scripts` directory, you need to edit the paths and your user inside them to reflect your install. And install the service you need as describe below.

```
$ sudo cp scripts/3commas-galaxyscore-bot.service /etc/systemd/system/
$ sudo systemctl start 3commas-galaxyscore-bot.service
$ sudo cp scripts/3commas-altrank-bot.service /etc/systemd/system/
$ sudo systemctl start 3commas-altrank-bot.service
```
Example on how to enable starting the bot helper(s) at boot:
```
$ sudo systemctl enable 3commas-galaxyscore-bot.service
$ sudo systemctl enable 3commas-altrank-bot.service
```
Example on how to disable starting the bot helper(s) at boot:
```
$ sudo systemctl disable 3commas-galaxyscore-bot.service
$ sudo systemctl disable 3commas-altrank-bot.service
```
How to check status:
```
$ systemctl status 3commas-galaxyscore-bot.service 
● 3commas-galaxyscore-bot.service - 3Commas GalaxyScore Daemon
     Loaded: loaded (/etc/systemd/system/3commas-galaxyscore-bot.service; enabled; vendor preset: enabled)
     Active: active (running) since Thu 2021-10-14 20:09:43 CEST; 39s ago
   Main PID: 53347 (python3)
      Tasks: 2 (limit: 18361)
     Memory: 29.3M
     CGroup: /system.slice/3commas-galaxyscore-bot.service
             └─53347 /usr/bin/python3 /home/ron/development/3commas-cyber-bots/galaxyscore.py

okt 14 20:09:43 laptop-ubuntu python3[53347]: 2021-10-14 20:09:43,713 - galaxyscore - INFO - Using PAPER TRADING account mode
okt 14 20:09:43 laptop-ubuntu python3[53347]: 2021-10-14 20:09:43,713 - galaxyscore - INFO - Notifications are enabled
okt 14 20:09:44 laptop-ubuntu python3[53347]: 2021-10-14 20:09:44,559 - galaxyscore - INFO - Fetched LunarCrush Top X gs OK (50 coins)
okt 14 20:09:44 laptop-ubuntu python3[53347]: 2021-10-14 20:09:44,637 - galaxyscore - INFO - Fetched 3Commas pairs blacklist OK (52 pairs)
okt 14 20:09:44 laptop-ubuntu python3[53347]: 2021-10-14 20:09:44,721 - galaxyscore - INFO - Finding the best pairs for Binance exchange
okt 14 20:09:44 laptop-ubuntu python3[53347]: 2021-10-14 20:09:44,761 - galaxyscore - INFO - Fetched 3Commas market data for binance OK (1262 pairs)
okt 14 20:09:44 laptop-ubuntu python3[53347]: 2021-10-14 20:09:44,761 - galaxyscore - INFO - Updating your 3Commas bot(s)
okt 14 20:09:44 laptop-ubuntu python3[53347]: 2021-10-14 20:09:44,886 - galaxyscore - INFO - Bot 'BUSD Bull Long TTP - 766 - GalaxyScore' with id '6395939' updated with these pairs:
okt 14 20:09:44 laptop-ubuntu python3[53347]: 2021-10-14 20:09:44,887 - galaxyscore - INFO - ['BUSD_HBAR', 'BUSD_PERP', 'BUSD_RLC', 'BUSD_COTI', 'BUSD_AXS', 'BUSD_QNT', 'BUSD_ETH', 'BUSD_QUICK', 'BUSD_OCEAN', 'BUSD_CRV']
okt 14 20:09:44 laptop-ubuntu python3[53347]: 2021-10-14 20:09:44,887 - galaxyscore - INFO - Next update in 3600 Seconds at 21:11:44

```

How to check logs:
```
$ sudo journalctl -u 3commas-galaxyscore-bot.service 
```

How to edit an already installed service file:
```
$ sudo systemctl edit --full 3commas-galaxyscore-bot.service 
```

### Need for multiple settings

If you want a set of bots having 20 pairs of AltRank/GalaxyScore and another set use 10, or want to trigger on multiple Telegram channels, you can simply copy the script and use a descriptive name, it will create and use it's own settings file, and logfile... as long as the original name is in the file name.
```
e.g.
$ cp altrank.py altrank10.py
$ ./altrank10.py 
2021-11-20 13:22:37 - altrank10.py - 3Commas bot helper altrank10!
2021-11-20 13:22:37 - altrank10.py - Started at Saturday 13:22:37 20-11-2021.
2021-11-20 13:22:37 - altrank10.py - Created example config file 'altrank10.ini', edit it and restart the program.

$ cp scripts/3commas-altrank-bot.service script/3commas-altrank10-bot.service
And change ExecStart entryr accordingly
```

### Options for hosting this

- Intel NUC, install Debian or Ubuntu without GUI.
  And follow installation steps above.
  
- Raspberry Pi, install the Raspberry Pi OS
  And follow installation steps above.

- Docker find all settings and [documentation here](docker/)



In the Cloud, if you are willing to store your config files with your API keys in the Cloud, these are some options:

- PythonAnywhere https://eu.pythonanywhere.com/ Create free account, click on 'Bash' button and do:
```
$ git clone https://github.com/cyberjunky/3commas-cyber-bots.git
$ cd 3commas-cyber-bots
$ pip3 install -r requirements.txt
```
  Then you can run any of the scripts.
  More instructions can be found here https://www.youtube.com/watch?v=NH2PhXYvrWs, if you want to run multiple bot helpers, create another Bash console by clicking on the 'Bash' button again, cd to the 3commas-cyber-bots folder and start the next.
  Please visit the wiki for more information [Wiki PythonAnywhere](https://github.com/cyberjunky/3commas-cyber-bots/wiki/PythonAnywhere)
  
- Google Cloud https://console.cloud.google.com Login with your gmail adress,goto 'Compute Engine', 'VM instances', create 
  You can create a small sized VM, you need to specify your CC details.
  More instructions can be found here https://www.youtube.com/watch?v=5OL7fu2R4M8
  NOTE: From Europe there are no free VM's available as shown in the video, at least I could not find them.


### Run from Python Enviroment (optional)

You can use the install script called setup.sh to create this environment. Simply run it as ./setup.sh and you have the options:
```
usage:
	-i,--install    Install 3commas-cyber-bots from scratch
	-u,--update     Command git pull to update.
```
It creates a .env python enviroment to install the requirements in, and you can run the scripts from there without cluttering your machine.

Before running any of the scripts manually enter the virtual environment first
```
cd 3commas-cyber-bots
source .env/bin/activate
```

### TODO
- You tell me, I'm open for ideas and requests!

### FAQ

1) I get this when I try to start the bot:
```
Traceback (most recent call last):
  File "./galaxyscore.py", line 7, in <module>
    from py3cw.request import Py3CW
ModuleNotFoundError: No module named 'py3cw'
```
Install the python requirements like so:
``` 
$ pip3 install -r requirements.txt
```
Or run `setup.sh` script to install the Python environent with everything in it.

2) I get this error:
```
Fetching 3Commas pairs blacklist failed with error: {'error': True, 'msg': 'Other error occurred: api_key_invalid_or_expired Unauthorized. Invalid or expired api key. None.'}
```

Something is wrong with your 3Commas API keys, check the API key values in your `config.ini` file, you can paste them there without the " " 

3) I get this error:
```
  File "/usr/lib/python3.7/logging/init.py", line 1121, in _open
    return open(self.baseFilename, self.mode, encoding=self.encoding)
FileNotFoundError: [Errno 2] No such file or directory: '/home/pi/3commas-cyber-bots/logs/galaxyscore.log'
```

Create the 'logs' directory inside the bot folder.

4) I use telegram notifications and get the message:
```
Detected Telegram user R (userid=123456789)
2021-10-13 21:20:05,573 INFO - Update your Telegram Apprise URL to read: tgram://2...w/%123456789/?image=False&detect=yes&format=text&overflow=upstream&rto=4.0&cto=4.0&verify=yes
```
Apply the part behind and including the % to your tgram url in the config, but add another % infront of the % to suppress parse errors like this:
```
   raise InterpolationSyntaxError(
configparser.InterpolationSyntaxError: '%' must be followed by '%' or '(', found: '%123456789/?image=False&detect=yes&format=text&overflow=upstream&rto=4.0&cto=4.0&verify=yes" ]'
```

So it looks something like this: (strings are bogus)
```
notify-urls = [ "tgram://9995888120:BoJPor6opeHyxx5VVZPX-BoJPor6opeHyxx5VVZPX/%%123456789/?image=False&detect=yes&format=text&overflow=upstream&rto=4.0&cto=4.0&verify=yes" ]
```

5) I get this error running pip3 install step:
```
       #include <ffi.h>
                ^~~~~~~
      compilation terminated.
      error: command 'x86_64-linux-gnu-gcc' failed with exit status 
```

Install libffi-dev with `sudo apt install libffi-dev` and try again.

6) I get error 'can't find Rust compiler':

Update pip3 like so:
```
$ pip3 install --upgrade pip
```
And try again.

6) After running the watchlist.py script for a few days, the following errors sometimes shows up in the logs:
```
Error occurred while triggering start_new_deal bot 'Bot name' error: Other error occurred: Unknown error occurred#Exceptions::OpenDealPresentForThisPair None None.
```
This happens when your bot is in a paper trade account, `watchlist` will then ignore the exchange field in the trigger, so when two of the same pairs for different exchanges are triggered, you get the same pair twice, and 3Commas tells you that you already have a trade for this pair, this only happens in paper mode.

7) I get error 'TypeError: object of type 'int' has no len()'
```
  File "./*.py", line 511, in callback
    if len(botids) == 0:
TypeError: object of type 'int' has no len()
```
Make sure usdt-botids and btc-botids are defined within [] in your ini files.

8) I get error `for account in data: TypeError: 'NoneType' object is not iterable`
```
  File "./*.py", line 250, in get_threecommas_account
    for account in data:
TypeError: 'NoneType' object is not iterable
```
Newer versions of the scripts also need AccountRead permissions for the 3Commas API Keys.
Create new ones, with it and paste them in your ini file(s)

9) I get error `Error occurred updating bots: Other error occurred: signature_invalid Provided signature is invalid None.`  
The secret key specified for the 3Commas API is invalid, check for possible paste error.

10) I get error `2022-01-11 00:11:00 - altrank - Fetching LunarCrush data failed with error: 401 Client Error: Unauthorized for url: https://api.lunarcrush.com/v2?data=market&type=fast&sort=acr&limit=150&key=Your+LunarCrush+API+Key`
LunarCrush now expect a valid apikey again, create an account here [LunarCrush](https://lnr.app/s/o3p1V2) and login to https://legacy.lunarcrush.com/, then goto settings and API tab, create key and use this in altrank.ini and/or galaxyscore.ini.

### Debugging

Set debug to True in config.ini and check the appropriate log file under `logs/` for debug information
```
debug = True
```

## Donate
If you enjoyed this project -and want to support further improvement and development- consider sending a small donation using the PayPal button or one of the Crypto Wallets below. :v:
<a href="https://www.paypal.me/cyberjunkynl/"><img src="https://img.shields.io/badge/Donate-PayPal-green.svg" height="40" align="right"></a>  

Wallets:

- USDT (TRC20): TEQPsmmWbmjTdbufxkJvkbiVHhmL6YWK6R
- USDT (ERC20): 0x73b41c3996315e921cb38d5d1bca13502bd72fe5

- BTC (BTC)   : 18igByUc1W2PVdP7Z6MFm2XeQMCtfVZJw4
- BTC (ERC20) : 0x73b41c3996315e921cb38d5d1bca13502bd72fe5

Free crypto:
Or at least join my Pi mining team, it's free:

<img src="images/pi-icon.png" height="48" align="left"> 1π! Pi is a new digital currency developed by Stanford PhDs, with over 25 million members worldwide. To claim your Pi, follow this link https://minepi.com/cyberjunky and use my username (cyberjunky) as your invitation code. 

Claim free crypto (Hi Dollars) every day by answering a simple daily question. https://hi.com/cyberjunky  

My referral links: (gives you discount and/or less fees to pay):

- [Prosum Solutions Indicators](https://prosum-solutions.store/ref/ron.klinkien/?campaign=cyberbothelpers) Excellent TradingView indicators QFL Base Breaking, Price Change Scalper, 3Commas DCA, and more.. have a look and try them! Featured in TheTradingParot video's. Use above link and coupon code: DJWNGFHXTI for 15% discount!

  Look here for instruction video(s): [Prosum Solutions YouTube Channel](https://www.youtube.com/channel/UCUoCoHjp67pQwYJQgpsrz1w/videos)

- [LunarCrush](https://lnr.app/s/o3p1V2) Earn points
- [Binance](https://accounts.binance.com/en/register?ref=156153717)
- [FTX](https://ftx.com/#a=38250549) Get 5.00% fee discount
- [3Commas](https://3commas.io/?c=tc587527) Get 10% discount for first monthly subscription
- [Bybit](https://www.bybit.com/en-US/invite?ref=QXGO00) Give $20
- [Bitvavo](https://bitvavo.com/?a=90A596F835) No fees over €1000 trading in first week
- [TradingView](https://www.tradingview.com/gopro/?share_your_love=cyberjunkynl) Get up to $30 each after they upgrade to a paid plan

## Disclamer (Reminder)
```
THE SOFTWARE IS PROVIDED "AS IS", WITHOUT WARRANTY OF ANY KIND, EXPRESS OR
IMPLIED, INCLUDING BUT NOT LIMITED TO THE WARRANTIES OF MERCHANTABILITY,
FITNESS FOR A PARTICULAR PURPOSE AND NONINFRINGEMENT. IN NO EVENT SHALL THE
AUTHORS OR COPYRIGHT HOLDERS BE LIABLE FOR ANY CLAIM, DAMAGES OR OTHER
LIABILITY, WHETHER IN AN ACTION OF CONTRACT, TORT OR OTHERWISE, ARISING FROM,
OUT OF OR IN CONNECTION WITH THE SOFTWARE OR THE USE OR OTHER DEALINGS IN THE
SOFTWARE.
```
> My code is [MIT Licensed](LICENSE), read it please.

> Always test your settings with your PAPER ACCOUNT first!<|MERGE_RESOLUTION|>--- conflicted
+++ resolved
@@ -54,98 +54,8 @@
 
 [CoinMarketCap Documentation](https://github.com/cyberjunky/3commas-cyber-bots/wiki/CoinMarketCap)
 
-<<<<<<< HEAD
-## 3C-tools BotAssistExplorer bot helper named `botassistexplorer.py`
-Type = trading pair
-
-### What does it do?
-
-It will fetch the specfied 3C-tools Bot-Assist Top X pairs for your 3Comma's composite DCA bots to use.
-
-### How does it work?
-
-The data is gathered from the 3c-tools.com website which is sorted on the type of list requested and the pairs between `start-number` and `end-number` are processed. These pairs are not reconstructed but used as they are, after being checked against your Blacklist on 3Comma's (or your optional local blacklist file) and the market data on 3Comma's (reflecting Binance, FTX  etc. depending on your exchange) to see if the pairs are valid.
-
-If this is the case -and the current pairs are different than the current ones- the bot(s) are updated. When the number of pairs to update the bot with is lower then the number of active deals configured in the bot, 3C will raise an error. Use the `originalmaxdeals` as the desired number of active deals, and set `allowmaxdealchange` to `True` to indicate this script may lower the max number of active deals to the number of pairs the bot is being updated with. This will prevent 3C raising an error, and when more pairs are available the max number of active deals will be increased to `originalmaxdeals`.
-
-After this the bot helper will sleep for the set interval time, after which it will repeat these steps.
-
-This script can be used for multiple bots with different Top X lists by creating multiple `botassist_` sections in the configuration file. For each section bot-assist data is fetched and processed as described above. Make sure each section starts with `botassist_` between the square brackets, what follows does not matter and can be used to give a descriptive name for yourself.
-
-When the SHAREDIR option is used, this script will try to read a `.pairexclude` file for each configured bot. If a pair is listed in the file it will be excluded from the pairs before updating the bot. This can be usefull when also using the DealCluster script in parallel with this script.
-
-3Commas does not allow a bot without trading pairs, however, based on the configuration and market an empty list can be the result. Enable `allowmaxdealchange` and `allowbotstopstart` to decrease the number of active deals, or stop the bot when no pairs are available. When the bot is stopped, and there are pairs available again, it will be started.
-
-NOTE: the 'Trading 24h minimal volume' value in your bot(s) can be used to prevent deals with low volume. Random pairs can be excluded using the blacklist. The first top pairs (like BTC and ETH) can also be excluded by increasing the start-number.
-
-### Configuration
-
-This is the layout of the config file used by the `botassistexplorer.py` bot helper:
-
--   *[settings]*
--   **timezone** - timezone. (default is 'Europe/Amsterdam')
--   **timeinterval** - update timeinterval in Seconds. (default is 86400)
--   **debug** - set to true to enable debug logging to file. (default is False)
--   **logrotate** - number of days to keep logs. (default = 7)
--   **3c-apikey** - your 3Commas API key value.
--   **3c-apisecret** - your 3Commas API key secret value.
--   **notifications** - set to true to enable notifications. (default = False)
--   **notify-urls** - one or a list of apprise notify urls, each in " " seperated with commas. See [Apprise website](https://github.com/caronc/apprise) for more information.
-
--   *[botassist_]*
--   **botids** - a list of bot id's to manage separated with commas
--   **start-number** - start number for the pairs to request (exclude first x). (default is 1)
--   **end-number** - end number for the pairs to request. (default is 200)
--   **mingalaxyscore** - minimum galaxyscore of the coin. (default is 0.0)
--   **maxaltrankscore** - maximum altrankscore of the coin. (default is 1500)
--   **originalmaxdeals** - the max number of active deals you want to have in your bot.
--   **allowmaxdealchange** - indicates if the max number of active deals in the bot may be changed to a lower value.
--   **allowbotstopstart** - indicates if the bot may be stopped when there are zero trading pairs, and may be started when there are trading pairs again.
--   **maxvolatility** - max volatility percentage allowed for a pair (if this data is available in the configured list)
--   **allowpairconversion** - try to convert pairs, for example when using a futures list on a spot bot (make sure to check the pairs and monitor for a while!)
--   **list** - the part behind the 'list=' parameter in the url of 3c-tools bot-assist-explorer, you can find it here: https://www.3c-tools.com/markets/bot-assist-explorer
-
-
-Example: (keys are bogus)
-```
-[settings]
-timezone = Europe/Amsterdam
-timeinterval = 3600
-debug = False
-logrotate = 14
-3c-apikey = 4mzhnpio6la4h1158ylt2
-3c-apisecret = 4mzhnpio6la4h1158ylt4mzhnpio6la4h1158ylt4mzhnpio6la4h1158ylt4mzhnpio6la4h1158ylt4mzhnpio6la4h1158ylt4mzhnpio6la4h1158ylt4mzhnpio6la4h1158ylt4mzhnpio6la4h1158ylt
-notifications = True
-notify-urls = [ "tgram://9995888120:BoJPor6opeHyxx5VVZPX-BoJPor6opeHyxx5VVZPX/" ]
-
-[botassist_somename]
-botids = [ 123456 ]
-start-number = 1
-end-number = 200
-mingalaxyscore = 0.0
-maxaltrankscore = 1500
-originalmaxdeals = 8
-allowmaxdealchange = True
-allowbotstopstart = True
-maxvolatility = 10.0
-allowpairconversion = False
-list = binance_spot_usdt_winner_60m
-```
-
-Some examples of the lists available:
-- binance_futures_usdt_alt_rank
-- binance_spot_usdt_highest_volatility_day
-- ftx_spot_usdt_galaxy_score_rank
-- paper_trading_spot_usdt_alt_rank_entered_top_ten
-
-
-NOTE: For lists with AltRank and/or GalaxyScore, the first pair doesn't have to be the number 1 AltRank coin because not all pair combinations are available on all exchanges.
-
-### Example output
-=======
 ### BotAssistExplorer (botassistexplorer.py)
 A script which allows you to change the pairs of your 3Commas bot(s) at regular intervals using [3CTools's BotAssistExplorer](https://www.3c-tools.com/markets/bot-assist-explorer) rankings.
->>>>>>> 78001266
 
 ![BotAssistExplorer](images/botassistexplorer.png)
 
