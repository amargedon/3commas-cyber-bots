--- conflicted
+++ resolved
@@ -77,15 +77,15 @@
       * [What does it do?](#what-does-it-do-10)
       * [Configuration](#configuration-9)
       * [Example output](#example-output-7)
-<<<<<<< HEAD
-   * [Bot Watcher bot helper named botwatcher.py](#bot-watcher-bot-helper-named-botwatcherpy)
-=======
    * [Deal cluster bot helper named dealcluster.py](#deal-cluster-bot-helper-named-dealclusterpy)
->>>>>>> c03a185f
       * [What does it do?](#what-does-it-do-11)
       * [How does it work?](#how-does-it-work-10)
+      * [Configuration](#configuration-10)
+      * [Example output](#example-output-8)
+   * [Bot Watcher bot helper named botwatcher.py](#bot-watcher-bot-helper-named-botwatcherpy)
+      * [What does it do?](#what-does-it-do-12)
+      * [How does it work?](#how-does-it-work-11)
       * [Configuration](#configuration-11)
-      * [Example output](#example-output-8)
    * [Binance account Setup](#binance-account-setup)
    * [FTX account Setup](#ftx-account-setup)
    * [3Commas account Setup](#3commas-account-setup)
@@ -1010,7 +1010,7 @@
 ### How does it work?
 The current data of the bot is requested using a simple http call. If there is no data in the database for this bot, only the data is saved and comparing will take place from next interval. When there is previous data saved, the old and new data is compared and any changes will be listed in the logfile and send to the configured `notify-urls`.
 
-Note: currently the parsing of data is very simple at this point.
+Note: at this moment the parsing of data is very simple.
 
 
 Author of this script is [amargedon](https://github.com/amargedon).
@@ -1042,12 +1042,9 @@
 notifications = True
 notify-urls = [ "tgram://9995888120:BoJPor6opeHyxx5VVZPX-BoJPor6opeHyxx5VVZPX/" ]
 
-[cluster_12345]
+[botwatch_12345]
 secret = secret
 ```
-
-### Example output
-
 
 
 
