# 3Commas Cyber Bot Helpers <a href="https://github.com/cyberjunky/3commas-cyber-bots/blob/main/README.md#donate"><img src="https://img.shields.io/badge/Donate-PayPal-green.svg" height="40" align="right"></a> 

A collection of 3Commas bot helpers I wrote. (collection will grow over time)

<img src="images/robots.jpg"></a> 

## Disclaimer
```
THE SOFTWARE IS PROVIDED "AS IS", WITHOUT WARRANTY OF ANY KIND, EXPRESS OR
IMPLIED, INCLUDING BUT NOT LIMITED TO THE WARRANTIES OF MERCHANTABILITY,
FITNESS FOR A PARTICULAR PURPOSE AND NONINFRINGEMENT. IN NO EVENT SHALL THE
AUTHORS OR COPYRIGHT HOLDERS BE LIABLE FOR ANY CLAIM, DAMAGES OR OTHER
LIABILITY, WHETHER IN AN ACTION OF CONTRACT, TORT OR OTHERWISE, ARISING FROM,
OUT OF OR IN CONNECTION WITH THE SOFTWARE OR THE USE OR OTHER DEALINGS IN THE
SOFTWARE.
```
> My code is [MIT Licensed](LICENSE), read it please.

> Always test your setup and settings with your PAPER ACCOUNT first!
 
## Why did you build these bot helpers?

I rather don't want to pay for Monthly services if this is not needed, I rather invest it in crypto. (or Coffee to program) And I also want to learn how things work in the Crypto world.


## Table of Contents

* [3Commas Cyber Bot Helpers ](#3commas-cyber-bot-helpers-)
   * [Disclaimer](#disclaimer)
   * [Why did you build these bot helpers?](#why-did-you-build-these-bot-helpers)
   * [GalaxyScore bot helper named galaxyscore.py](#galaxyscore-bot-helper-named-galaxyscorepy)
      * [What does it do?](#what-does-it-do)
      * [How does it work?](#how-does-it-work)
      * [Configuration](#configuration)
      * [Example output](#example-output)
   * [AltRank bot helper named altrank.py](#altrank-bot-helper-named-altrankpy)
      * [What does it do?](#what-does-it-do-1)
      * [How does it work?](#how-does-it-work-1)
      * [Configuration](#configuration-1)
      * [Example output](#example-output-1)
   * [CoinMarketCap bot helper named coinmarketcap.py](#coinmarketcap-bot-helper-named-coinmarketcappy)
      * [What does it do?](#what-does-it-do-2)
      * [How does it work?](#how-does-it-work-2)
      * [Configuration](#configuration-2)
      * [Example output](#example-output-2)
   * [3C-tools BotAssistExplorer bot helper named botassistexplorer.py](#3c-tools-botassistexplorer-bot-helper-named-botassistexplorerpy)
      * [What does it do?](#what-does-it-do-3)
      * [How does it work?](#how-does-it-work-3)
      * [Configuration](#configuration-3)
      * [Example output](#example-output-3)
   * [Futures trailing stoploss bot helper named trailingstoploss.py](#futures-trailing-stoploss-bot-helper-named-trailingstoplosspy)
      * [What does it do?](#what-does-it-do-4)
      * [How does it work?](#how-does-it-work-4)
      * [Configuration](#configuration-4)
   * [DCA Trailing stoploss and profit bot helper named trailingstoploss_tp.py](#dca-trailing-stoploss-and-profit-bot-helper-named-trailingstoploss_tppy)
      * [What does it do?](#what-does-it-do-5)
      * [How does it work?](#how-does-it-work-5)
      * [Configuration](#configuration-5)
      * [Example output](#example-output-4)
   * [Compound bot helper named compound.py](#compound-bot-helper-named-compoundpy)
      * [What does it do?](#what-does-it-do-6)
      * [How does it work?](#how-does-it-work-6)
      * [Configuration](#configuration-6)
      * [Example output](#example-output-5)
   * [Watchlist bot helper named watchlist.py](#watchlist-bot-helper-named-watchlistpy)
      * [What does it do?](#what-does-it-do-7)
      * [How does it work?](#how-does-it-work-7)
      * [Configuration](#configuration-7)
      * [Example output](#example-output-6)
   * [Watchlist bot helper named watchlist_100eyes.py ](#watchlist-bot-helper-named-watchlist_100eyespy-)
      * [What does it do?](#what-does-it-do-8)
      * [How does it work?](#how-does-it-work-8)
   * [Take profit bot helper named tpincrement.py](#take-profit-bot-helper-named-tpincrementpy)
      * [What does it do?](#what-does-it-do-9)
      * [Configuration](#configuration-8)
<<<<<<< HEAD
=======
      * [Example output](#example-output-6)
   * [Deal cluster bot helper named dealcluster.py](#deal-cluster-bot-helper-named-dealclusterpy)
      * [What does it do?](#what-does-it-do-10)
      * [How does it work?](#how-does-it-work-9)
      * [Configuration](#configuration-10)
>>>>>>> c2238114
      * [Example output](#example-output-7)
   * [Binance account Setup](#binance-account-setup)
   * [FTX account Setup](#ftx-account-setup)
   * [3Commas account Setup](#3commas-account-setup)
   * [LunarCrush account Setup](#lunarcrush-account-setup)
   * [Bot helper setup](#bot-helper-setup)
      * [Download and install](#download-and-install)
      * [Configuration of the bot helpers](#configuration-of-the-bot-helpers)
      * [3Commas API key permissions needed](#3commas-api-key-permissions-needed)
      * [Telegram ID, Hash and Secrets explained](#telegram-id-hash-and-secrets-explained)
         * [Watchlist](#watchlist)
         * [Notifications](#notifications)
      * [Running the bot helpers](#running-the-bot-helpers)
         * [Run Manually](#run-manually)
      * [Example output for altrank](#example-output-for-altrank)
         * [Start Automatically](#start-automatically)
      * [Need for multiple settings](#need-for-multiple-settings)
      * [Options for hosting this](#options-for-hosting-this)
      * [Run from Python Enviroment (optional)](#run-from-python-enviroment-optional)
      * [TODO](#todo)
      * [FAQ](#faq)
      * [Debugging](#debugging)
   * [Donate](#donate)
   * [Disclamer (Reminder)](#disclamer-reminder)

## GalaxyScore bot helper named `galaxyscore.py`
Type = trading pair

### What does it do?

It will monitor LunarCrush's GalaxyScores and use the Top X to create pairs for your 3Comma's composite DCA bots to use.

### How does it work?

The GalaxyScore Top 10 coins from LunarCrush are downloaded, the base pair of each of the specified 3Comma's bots is determined, from this new pairs are constructed, these are checked against your Blacklist on 3Comma's and the market data on 3Comma's (reflecting Binance or FTX data depending on your exchange) to see if the pairs are valid.

If this is the case -and the current pairs are different than the current ones- the bot(s) are updated.

After this the bot helper will sleep for the set interval time, after which it will repeat these steps.

NOTE: make sure you specify a 'Trading 24h minimal volume' value in your bot(s), otherwise you can end up with 'shitcoins'. Check the LunarCrush website or galaxyscore.log file after running in debug mode for a while to see which coins and values are retrieved, and decide how much risk you want to take.

### Configuration

The configuration file for `galaxyscore` has the following settings:

-   **timezone** - timezone. (default is 'Europe/Amsterdam')
-   **timeinterval** - update timeinterval in Seconds. (default is 3600)
-   **debug** - set to true to enable debug logging to file. (default is False)
-   **logrotate** - number of days to keep logs. (default = 7)
-   **botids** - a list of bot id's to manage separated with commas
-   **numberofpairs** - number of pairs to update your bot(s) with. Set to 0 if you want to have exactly the `maximum active deals` for each bot as pair amount. (default is 10)
-   **maxaltrankscore** - set this lower for galaxyscore bot helper so altrank score of coin gets evaluated too. (default is 1500)
-   **3c-apikey** - your 3Commas API key value.
-   **3c-apisecret** - your 3Commas API key secret value.
-   **lc-apikey** - your LunarCrush API key value.
-   **notifications** - set to true to enable notifications. (default = False)
-   **notify-urls** - one or a list of apprise notify urls, each in " " seperated with commas. See [Apprise website](https://github.com/caronc/apprise) for more information.

Example: (keys are bogus)
```
[settings]
timezone = Europe/Amsterdam
timeinterval = 1800
debug = False
logrotate = 14
botids = [ 123456 ]
numberofpairs = 10
maxaltrankscore = 250
3c-apikey = 4mzhnpio6la4h1158ylt2
3c-apisecret = 4mzhnpio6la4h1158ylt4mzhnpio6la4h1158ylt4mzhnpio6la4h1158ylt4mzhnpio6la4h1158ylt4mzhnpio6la4h1158ylt4mzhnpio6la4h1158ylt4mzhnpio6la4h1158ylt4mzhnpio6la4h1158ylt
lc-apikey = z2cwr88jkyclno8ryj0f
notifications = True
notify-urls = [ "tgram://9995888120:BoJPor6opeHyxx5VVZPX-BoJPor6opeHyxx5VVZPX/" ]
```

### Example output

![GalaxyScore](images/galaxyscore.png)

## AltRank bot helper named `altrank.py`
Type = trading pair

### What does it do?

It will monitor LunarCrush's AltRank list and use the Top X to create pairs for your 3Comma's composite DCA bots to use.

### How does it work?

Same as galaxyscore bot helper except with AltRank data.

NOTE: make sure you specify a 'Trading 24h minimal volume' value in your bot(s), otherwise you can end up with 'shitcoins'. Check the LunarCrush website or altrank.log file after running in debug mode for a while to see which coins and values are retrieved, and decide how much risk you want to take.

### Configuration

The configuration file for `altrank` has the following settings:

-   **timezone** - timezone. (default is 'Europe/Amsterdam')
-   **timeinterval** - update timeinterval in Seconds. (default is 3600)
-   **debug** - set to true to enable debug logging to file. (default is False)
-   **logrotate** - number of days to keep logs. (default = 7)
-   **botids** - a list of bot id's to manage separated with commas
-   **numberofpairs** - number of pairs to update your bot(s) with. Set to 0 if you want to have exactly the `maximum active deals` for each bot as pair amount. (default is 10)
-   **maxaltrankscore** - set this lower for galaxyscore bot helper so altrank score of coin gets evaluated too. (default is 1500)
-   **3c-apikey** - your 3Commas API key value.
-   **3c-apisecret** - your 3Commas API key secret value.
-   **lc-apikey** - your LunarCrush API key value.
-   **notifications** - set to true to enable notifications. (default = False)
-   **notify-urls** - one or a list of apprise notify urls, each in " " seperated with commas. See [Apprise website](https://github.com/caronc/apprise) for more information.

Example: (keys are bogus)
```
[settings]
timezone = Europe/Amsterdam
timeinterval = 1800
debug = False
logrotate = 14
botids = [ 123456 ]
numberofpairs = 10
maxaltrankscore = 250
3c-apikey = 4mzhnpio6la4h1158ylt2
3c-apisecret = 4mzhnpio6la4h1158ylt4mzhnpio6la4h1158ylt4mzhnpio6la4h1158ylt4mzhnpio6la4h1158ylt4mzhnpio6la4h1158ylt4mzhnpio6la4h1158ylt4mzhnpio6la4h1158ylt4mzhnpio6la4h1158ylt
lc-apikey = z2cwr88jkyclno8ryj0f
notifications = True
notify-urls = [ "tgram://9995888120:BoJPor6opeHyxx5VVZPX-BoJPor6opeHyxx5VVZPX/" ]
```

### Example output
![AltRank](images/altrank.png)


## CoinMarketCap bot helper named `coinmarketcap.py`
Type = trading pair

### What does it do?

It will monitor CoinMarketCap and use the Top X to create pairs for your 3Comma's composite DCA bots to use.

### How does it work?

The CoinMarketCap API is used to request a list, sorted on marketcap and only containing `start-number - end-number` coins (Top X coins). The base pair of each of the specified 3Comma's bots is determined, from this new pairs are constructed, these are checked against your Blacklist on 3Comma's and the market data on 3Comma's (reflecting Binance or FTX data depending on your exchange) to see if the pairs are valid.

If this is the case -and the current pairs are different than the current ones- the bot(s) are updated.

After this the bot helper will sleep for the set interval time, after which it will repeat these steps.

This script can be used for multiple bots with different Top X coins by creating multiple `cmc_` sections in the configuration file. For each section CMC data is fetched and processed as described above. Make sure each section starts with `cmc_` between the square brackets, what follows does not matter and can be used to give a descriptive name for yourself. 

NOTE: the 'Trading 24h minimal volume' value in your bot(s) can be used to prevent deals with low volume. Random pairs can be excluded using the blacklist. The first top coins (like BTC and ETH) can also be excluded by increasing the start-number.


Author of this script is [amargedon](https://github.com/amargedon).

### Configuration

This is the layout of the config file used by the `coinmarketcap.py` bot helper:

-   *[settings]*
-   **timezone** - timezone. (default is 'Europe/Amsterdam')
-   **timeinterval** - update timeinterval in Seconds. (default is 86400)
-   **debug** - set to true to enable debug logging to file. (default is False)
-   **logrotate** - number of days to keep logs. (default = 7)
-   **3c-apikey** - your 3Commas API key value.
-   **3c-apisecret** - your 3Commas API key secret value.
-   **cmc-apikey** - your CoinMarketCap API key value.
-   **notifications** - set to true to enable notifications. (default = False)
-   **notify-urls** - one or a list of apprise notify urls, each in " " seperated with commas. See [Apprise website](https://github.com/caronc/apprise) for more information.

-   *[cmc_]*
-   **botids** - a list of bot id's to manage separated with commas
-   **start-number** - start number for the pairs to request (exclude first x). (default is 1)
-   **end-number** - end number for the pairs to request. (default is 200)


Example: (keys are bogus)
```
[settings]
timezone = Europe/Amsterdam
timeinterval = 86400
debug = False
logrotate = 14
3c-apikey = 4mzhnpio6la4h1158ylt2
3c-apisecret = 4mzhnpio6la4h1158ylt4mzhnpio6la4h1158ylt4mzhnpio6la4h1158ylt4mzhnpio6la4h1158ylt4mzhnpio6la4h1158ylt4mzhnpio6la4h1158ylt4mzhnpio6la4h1158ylt4mzhnpio6la4h1158ylt
cmc-apikey = 4czrn2yo3la4h4179grp2
notifications = True
notify-urls = [ "tgram://9995888120:BoJPor6opeHyxx5VVZPX-BoJPor6opeHyxx5VVZPX/" ]

[cmc_somename]
botids = [ 123456 ]
start-number = 1
end-number = 200
```

### Example output

![CoinMarketCap](images/coinmarketcap.png)


## 3C-tools BotAssistExplorer bot helper named `botassistexplorer.py`
Type = trading pair

### What does it do?

It will fetch the specfied 3C-tools Bot-Assist Top X pairs for your 3Comma's composite DCA bots to use.

### How does it work?

The data is gathered from the 3c-tools.com website which is sorted on the type of list requested and the pairs between `start-number` and `end-number` are processed. These pairs are not reconstructed but used as they are, after being checked against your Blacklist on 3Comma's (or your optional local blacklist file) and the market data on 3Comma's (reflecting Binance, FTX  etc. depending on your exchange) to see if the pairs are valid.

If this is the case -and the current pairs are different than the current ones- the bot(s) are updated.

After this the bot helper will sleep for the set interval time, after which it will repeat these steps.

This script can be used for multiple bots with different Top X lists by creating multiple `botassist_` sections in the configuration file. For each section bot-assist data is fetched and processed as described above. Make sure each section starts with `botassist_` between the square brackets, what follows does not matter and can be used to give a descriptive name for yourself. 

NOTE: the 'Trading 24h minimal volume' value in your bot(s) can be used to prevent deals with low volume. Random pairs can be excluded using the blacklist. The first top pairs (like BTC and ETH) can also be excluded by increasing the start-number.

### Configuration

This is the layout of the config file used by the `botassistexplorer.py` bot helper:

-   *[settings]*
-   **timezone** - timezone. (default is 'Europe/Amsterdam')
-   **timeinterval** - update timeinterval in Seconds. (default is 86400)
-   **debug** - set to true to enable debug logging to file. (default is False)
-   **logrotate** - number of days to keep logs. (default = 7)
-   **3c-apikey** - your 3Commas API key value.
-   **3c-apisecret** - your 3Commas API key secret value.
-   **notifications** - set to true to enable notifications. (default = False)
-   **notify-urls** - one or a list of apprise notify urls, each in " " seperated with commas. See [Apprise website](https://github.com/caronc/apprise) for more information.

-   *[botassist_]*
-   **botids** - a list of bot id's to manage separated with commas
-   **start-number** - start number for the pairs to request (exclude first x). (default is 1)
-   **end-number** - end number for the pairs to request. (default is 200)
-   **list** - the part behind the 'list=' parameter in the url of 3c-tools bot-assist-explorer, you can find it here: https://www.3c-tools.com/markets/bot-assist-explorer


Example: (keys are bogus)
```
[settings]
timezone = Europe/Amsterdam
timeinterval = 3600
debug = False
logrotate = 14
3c-apikey = 4mzhnpio6la4h1158ylt2
3c-apisecret = 4mzhnpio6la4h1158ylt4mzhnpio6la4h1158ylt4mzhnpio6la4h1158ylt4mzhnpio6la4h1158ylt4mzhnpio6la4h1158ylt4mzhnpio6la4h1158ylt4mzhnpio6la4h1158ylt4mzhnpio6la4h1158ylt
notifications = True
notify-urls = [ "tgram://9995888120:BoJPor6opeHyxx5VVZPX-BoJPor6opeHyxx5VVZPX/" ]

[botassist_somename]
botids = [ 123456 ]
start-number = 1
end-number = 200
list = binance_spot_usdt_winner_60m
```

Some examples of the lists available:
- binance_futures_usdt_alt_rank
- binance_spot_usdt_highest_volatility_day
- ftx_spot_usdt_galaxy_score_rank
- paper_trading_spot_usdt_alt_rank_entered_top_ten


NOTE: For lists with AltRank and/or GalaxyScore, the first pair doesn't have to be the number 1 AltRank coin because not all pair combinations are available on all exchanges.

### Example output

![BotAssistExplorer](images/botassistexplorer.png)


## Futures trailing stoploss bot helper named `trailingstoploss.py`
Type = stop loss

### What does it do?

It will change the trailing stoploss of a futures bot when the profit % >= as the activation-percentage setting.

### How does it work?

Every interval the bots specfied in the config are read, their active deals are checked for profit %.
If the value is above or equal to activation-percentage the SL is recalculated, like so:  

`new_stoploss = stoploss + (last_profit_percentage - actual_profit_percentage)`
			
Deals are marked as processed and last SL value of the bot is stored to be used for next iterations.

Then the bot helper will sleep for the set interval time, after which it will repeat these steps.

NOTES by the creator:  

As 3C doesnt appear to allow any TSL for bots, only TTP. TSL only appears to work on smart trade, so I want the ability to have TSL for my futures bots which dont have any SO.

Not sure how this script would work with bots that make use of many SO's - so please bear this in mind.
I would suggest a quicker interval for checking, so the config sets this to 90 seconds by default.

You must have a SL set on the deals within the bot you want this script to manage.

The script will keep track of the last profit % the SL was updated, and will compare the lastest profit %, and move the TSL up when required. The script does not move the SL down, as this wouldn't make sense.
I have also catered for the fact that the user might update the SL manually after activation on the 3C website - in this case the TSL is restarted for the deal that was manually altered.

About the initial-stoploss-percentage:  

This will allow the below scenario:  
Original deal stoploss is 5%, the activation % is triggered at 2% profit.  
The script can move the stoploss straight to -0.01% to guarantee profit (example initial-stoploss-percentage), the trailingstoploss will then track the price up to ensure more guaranteed profit.  

Value \[\] means the script will continue working as the old revision and a traditional TSL

I would use this with caution. I am only using this to reduce my liquidation risk on my futures bots - but could be used with spot bots if you know what you're doing.

### Configuration

This is the layout of the config file used by the `trailingstoploss.py` bot helper:

-   **timezone** - timezone. (default is 'Europe/Amsterdam')
-   **timeinterval** - update timeinterval in Seconds. (default is 3600)
-   **debug** - set to true to enable debug logging to file. (default is False)
-   **logrotate** - number of days to keep logs. (default = 7)
-   **botids** - a list of bot id's to manage separated with commas
-   **activation-percentage** - % of profit at which script becomes active for a bot
-   **initial-stoploss-percentage** - % of profit to amend at first activation (\[\] = disable)
-   **3c-apikey** - your 3Commas API key value.
-   **3c-apisecret** - your 3Commas API key secret value.
-   **notifications** - set to true to enable notifications. (default = False)
-   **notify-urls** - one or a list of apprise notify urls, each in " " seperated with commas. See [Apprise website](https://github.com/caronc/apprise) for more information.

Example: (keys are bogus)
```
[settings]
timezone = Europe/Amsterdam
timeinterval = 3600
debug = False
logrotate = 14
botids = [ 123456 ]
activation-percentage = 3
initial-stoploss-percentage = 0.01
3c-apikey = 4mzhnpio6la4h1158ylt2
3c-apisecret = 4mzhnpio6la4h1158ylt4mzhnpio6la4h1158ylt4mzhnpio6la4h1158ylt4mzhnpio6la4h1158ylt4mzhnpio6la4h1158ylt4mzhnpio6la4h1158ylt4mzhnpio6la4h1158ylt4mzhnpio6la4h1158ylt
notifications = True
notify-urls = [ "tgram://9995888120:BoJPor6opeHyxx5VVZPX-BoJPor6opeHyxx5VVZPX/" ]
```


## DCA Trailing stoploss and profit bot helper named `trailingstoploss_tp.py`
Type = stop loss

### What does it do?

It will change the trailing stoploss (and optionally the profit %) of a DCA bot when the profit % >= as the activation-percentage setting.

### How does it work?

The bot does run on two intervals; a check interval to check the active deals and one for monitoring deals with a stoploss set. For the trailing stoploss a shorter interval is required, in order to keep the deal up to date.

Both intervals perform the same steps. First the bots are read, their active deals are checked for profit %.
If the value is above or equal to activation-percentage, the initial SL is calculated, like so:  

`new_stoploss = initial-stoploss + (actual_profit_percentage - activation_percentage)`

The take profit can also be increased using the `tp-increment-factor` and the calculation is like this:

`new_takeprofit = takeprofit + ((actual_percentage - activation_percentage) * tp-increment-factor)`

Configuring the `tp-increment-factor` to 0.0 will disable the increment and leave the TP untouched to what is configured in the bot.

Do note that extra profit is directly included! So, for example, when the `activation-percentage` is set to 3.0% and the `actual profit` is 3.2%, this 0.2% is immediately added to the `initial-stoploss`.

The last profit percentage of the deal is stored to be used for next iterations, so the bot only evaluates deals for which the % profit has increased to avoid unnecessary processing. In the calcutions shown above the `current` and `last` profit percentage will then be used.

While processing the deals, the script will keep track of:
- The number of deals with SL activated, which is required to determine which time interval (check or monitor) to use.
- The active deals. Deals which where monitored before and are not active anymore (closed) are removed from the database in order to prevent an every growing database.

Then the bot helper will sleep for the set interval time, after which it will repeat these steps.

This script can be used for multiple bots with different TSL and TP settings by creating multiple tsl_tp_ sections in the configuration file. Each section is processed as described above. Make sure each section starts with tsl_tp_ between the square brackets, what follows does not matter and can be used to give a descriptive name for yourself.

Note: the percentages used can be confusing. Please read the following document to understand them better: [in-depth](docs/trailingstoploss_tp-in-depth.pdf)


### Configuration

This is the layout of the config file used by the `trailingstoploss_tp.py` bot helper:

-   **timezone** - timezone. (default is 'Europe/Amsterdam')
-   **check-interval** - update interval in Seconds when no deals with SL are active. (default is 120)
-   **monitorinterval** - update interval in Seconds when there are deals with SL active. (default is 60)
-   **debug** - set to true to enable debug logging to file. (default is False)
-   **logrotate** - number of days to keep logs. (default = 7)
-   **3c-apikey** - your 3Commas API key value.
-   **3c-apisecret** - your 3Commas API key secret value.
-   **notifications** - set to true to enable notifications. (default = False)
-   **notify-urls** - one or a list of apprise notify urls, each in " " seperated with commas. See [Apprise website](https://github.com/caronc/apprise) for more information.
-   *[tsl_tp_]*
-   **botids** - a list of bot id's to manage separated with commas
-   **activation-percentage** - % of profit at which script becomes active for a bot. (default = 3.0)
-   **initial-stoploss-percentage** - % of stoploss to start on when activation-percentage is reached. (default = 1.0)
-   **sl-increment-factor** - % to increase the SL with, based on % profit after activation-percentage. (default = 0.5)
-   **tp-increment-factor** - % to increase the TP with, based on % profit after activation-percentage. (default = 0.5)

Example: (keys are bogus)
```
[settings]
timezone = Europe/Amsterdam
check-interval = 120
monitor-interval = 60
debug = False
logrotate = 7
3c-apikey = 4mzhnpio6la4h1158ylt2
3c-apisecret = 4mzhnpio6la4h1158ylt4mzhnpio6la4h1158ylt4mzhnpio6la4h1158ylt4mzhnpio6la4h1158ylt4mzhnpio6la4h1158ylt4mzhnpio6la4h1158ylt4mzhnpio6la4h1158ylt4mzhnpio6la4h1158ylt
notifications = True
notify-urls = [ "tgram://9995888120:BoJPor6opeHyxx5VVZPX-BoJPor6opeHyxx5VVZPX/" ]

[tsl_tp_default]
botids = [ 123456 ]
activation-percentage = 3.0
initial-stoploss-percentage = 1.0
sl-increment-factor = 0.5
tp-increment-factor = 0.5
```

### Example output

![Trailingstoploss_tp](images/trailingstoploss_tp.png)


## Compound bot helper named `compound.py`
Type = compounder

### What does it do?

It will compound profits made by a bot to the BO and SO of the same bot. The compound profits can also be used to increase the number of deals.

### How does it work?

Every interval the bots specfied in the config are read, their deals are checked for profits.
If profit has been made, the value will be added to the BO and SO values of the bot.
Deals are marked as processed and original BO/SO ratio of the bot is stored to be used for next iterations.

When compoundmode 'deals' is chosen, the profit will be added to the BO and SO values as above. Until the profit exceeds the total used per deal (total of the origional BO and SO's), the max active deals is increased and the BO and SO values are reset to their origional values.

Then the bot helper will sleep for the set interval time, after which it will repeat these steps.

### Configuration

This is the layout of the config file used by the `compound.py` bot helper:

-   **timezone** - timezone. (default is 'Europe/Amsterdam')
-   **timeinterval** - update timeinterval in Seconds. (default is 3600)
-   **debug** - set to true to enable debug logging to file. (default is False)
-   **logrotate** - number of days to keep logs. (default = 7)
-   **botids** - a list of bot id's to manage separated with commas.
-   **default-profittocompound** - ratio of profit to compound (1.0 = 100%, 0.85 = 85% etc).
-   **3c-apikey** - your 3Commas API key value.
-   **3c-apisecret** - your 3Commas API key secret value.
-   **notifications** - set to true to enable notifications. (default = False)
-   **notify-urls** - one or a list of apprise notify urls, each in " " seperated with commas. See [Apprise website](https://github.com/caronc/apprise) for more information.

-   *[bot_id]*
-   **compoundmode** - how would you like compound? 'boso' to increase BO and SO values of the bot, 'deals' to increase max active deals (default is 'boso'), 'safetyorders' to increase the max safety orders.
-   **profittocompound** - ratio of profit to compound (1.0 = 100%, 0.85 = 85% etc).
-   **usermaxactivedeals** - the maximum number of active deals the compoundscript can increment to. (default is 5)
-   **usermaxsafetyorders** - the maximum number of safety orders the compoundscript can increment to. (default is 5)
-   **comment** - name of the bot, used for loggin.

Example: (keys are bogus)
```
[settings]
timezone = Europe/Amsterdam
timeinterval = 3600
debug = False
logrotate = 14
botids = [ 123456 ]
profittocompound = 1.0
3c-apikey = 4mzhnpio6la4h1158ylt2
3c-apisecret = 4mzhnpio6la4h1158ylt4mzhnpio6la4h1158ylt4mzhnpio6la4h1158ylt4mzhnpio6la4h1158ylt4mzhnpio6la4h1158ylt4mzhnpio6la4h1158ylt4mzhnpio6la4h1158ylt4mzhnpio6la4h1158ylt
notifications = True
notify-urls = [ "tgram://9995888120:BoJPor6opeHyxx5VVZPX-BoJPor6opeHyxx5VVZPX/" ]

[bot_12345]
compoundmode = boso
profittocompound = 0.9
usermaxactivedeals = 10
usermaxsafetyorders = 5
comment = Example Bot
```

### Example output

![Compound](images/compound.png)

## Watchlist bot helper named `watchlist.py`
Type = start deal trigger

### What does it do?

It will monitor a specific Telegram chat channel and sent a 'start new deal' trigger to the linked bot for that pair.

### How does it work?

Parse incoming Telegram messages, check the format of message for BTC_xxx or USDT_xxx pairs, it will also change pair to -for example- BUSD_xxx if bot uses a different base coin.
The exchange must match the exchange of the bot(s), 3Commas blacklist and market are also checked.

The bot(s) need to have "Manually/API (Bot won't open new trades automatically)" as trigger.

### Configuration

The `watchlist` bot helper config file uses this layout:

-   **timezone** - timezone. (default is 'Europe/Amsterdam')
-   **debug** - set to true to enable debug logging to file. (default is False)
-   **logrotate** - number of days to keep logs. (default = 7)
-   **usdt-botids** - a list of bot (USDT multipair) id's to use. (can also be using BUSD)
-   **btc-botids** -  a list of bot (BTC multipair) id's to use.
-   **numberofpairs** - number of pairs to update your bots with. (default is 10)
-   **3c-apikey** - your 3Commas API key value.
-   **3c-apisecret** - your 3Commas API key secret value.
-   **tgram-phone-number** - your Telegram phone number, needed for first time authorisation code. (session will be cached in watchlist.session)
-   **tgram-api-id** - your telegram API id.
-   **tgram-api-hash** - your telegram API hash.
-   **tgram-channel** - name of the chat channel to monitor.
-   **notifications** - set to true to enable notifications. (default = False)
-   **notify-urls** - one or a list of apprise notify urls, each in " " seperated with commas. See [Apprise website](https://github.com/caronc/apprise) for more information.


Example: (keys are bogus)
```
[settings]
timezone = Europe/Amsterdam
debug = False
logrotate = 14
usdt-botid = 123456
btc-botid = 789012
3c-apikey = 4mzhnpio6la4h1158ylt2
3c-apisecret = 4mzhnpio6la4h1158ylt4mzhnpio6la4h1158ylt4mzhnpio6la4h1158ylt4mzhnpio6la4h1158ylt4mzhnpio6la4h1158ylt4mzhnpio6la4h1158ylt4mzhnpio6la4h1158ylt4mzhnpio6la4h1158ylt
tgram-phone-number = +316512345678
tgram-api-id = 1234566
tgram-api-hash = o6la4h1158ylt4mzhnpio6la
tgram-channel = mytriggerchannel
notifications = True
notify-urls = [ "tgram://9995888120:BoJPor6opeHyxx5VVZPX-BoJPor6opeHyxx5VVZPX/" ]
```

### Example output

![Watchlist](images/watchlist.png)

## Watchlist bot helper named `watchlist_100eyes.py `
Type = start deal trigger

### What does it do?

It will monitor the Telegram chat channel of the https://www.100-eyes.com/ service (this is a paid service where you can select your own triggers to trigger on)
and sent a 'start new deal' trigger to the linked bot for that pair.

### How does it work?

Parse incoming Telegram messages, check the format of message for BTC_xxx or USDT_xxx pairs.  
3Commas blacklist and market are checked for the exchange the bot is connected to.  
The bot(s) need to have "Manually/API (Bot won't open new trades automatically)" as tirgger.  
It will only react on trigger messages as defined under `[triggers]` in your ini file, it wil ignore any others.

NOTE: You need to relay the 100eyes telegram channel to a non-secure one for the script to be able to subscribe to it.
You can use a (paid) service like telefeed, still need to see if open-source software is able to do this.

The `watchlist` bot helper config file uses this layout:

-   **timezone** - timezone. (default is 'Europe/Amsterdam')
-   **debug** - set to true to enable debug logging to file. (default is False)
-   **logrotate** - number of days to keep logs. (default = 7)
-   **usdt-botids** - a list of bot (USDT multipair) id's to use. (can also be using BUSD)
-   **btc-botids** -  a list of bot (BTC multipair) id's to use.
-   **numberofpairs** - number of pairs to update your bots with. (default is 10)
-   **3c-apikey** - your 3Commas API key value.
-   **3c-apisecret** - your 3Commas API key secret value.
-   **tgram-phone-number** - your Telegram phone number, needed for first time authorisation code. (session will be cached in watchlist.session)
-   **tgram-api-id** - your telegram API id.
-   **tgram-api-hash** - your telegram API hash.
-   **tgram-channel** - name of the chat channel to monitor.
-   **notifications** - set to true to enable notifications. (default = False)
-   **notify-urls** - one or a list of apprise notify urls, each in " " seperated with commas. See [Apprise website](https://github.com/caronc/apprise) for more information.
-   **[triggers]** - this sections contains a list of trigger texts to trigger deal on (without the \[PAIR\] in front and everything after (5m) or (15m)


Example: (keys are bogus)
```
[settings]
timezone = Europe/Amsterdam
debug = False
logrotate = 14
usdt-botid = 123456
btc-botid = 789012
3c-apikey = 4mzhnpio6la4h1158ylt2
3c-apisecret = 4mzhnpio6la4h1158ylt4mzhnpio6la4h1158ylt4mzhnpio6la4h1158ylt4mzhnpio6la4h1158ylt4mzhnpio6la4h1158ylt4mzhnpio6la4h1158ylt4mzhnpio6la4h1158ylt4mzhnpio6la4h1158ylt
tgram-phone-number = +316512345678
tgram-api-id = 1234566
tgram-api-hash = o6la4h1158ylt4mzhnpio6la
tgram-channel = mytriggerchannel
notifications = True
notify-urls = [ "tgram://9995888120:BoJPor6opeHyxx5VVZPX-BoJPor6opeHyxx5VVZPX/" ]

[triggers]
Stochastics Oversold  (15m)
Stochastics Oversold  (5m)
Close Below Lower BB  (5m)
Bullish Engulfing + RSI was Oversold  (5m)
```


## Take profit bot helper named `tpincrement.py`
Type = takeprofit adjuster

### What does it do?

It will check active deals for the bot(s) specified and see how many SO are used, depending on number it will add a defined % per safety order to the TP value.

Some notes:

Example setting 'increment-step-scale = \[0.1, 0.05, 0.03\]' works like this:

Safety order 1 increment is 0.1%  
Safety order 2 increment is 0.05%  
Safety order 3 increment is 0.03%  

Safety orders > 3 are ignored and not adjusted (you can increase the number of steps in the config to cater more safety orders e.g. \[0.1, 0.05, 0.03, 0.03, 0.03\] will cater for 5 SO)

Upon each update inteval, the safety orders are compared from the last 'run', so no SO are missed, the difference is then calculated.
For example, using the above example config:

Update interval 1 = SO's complete is 0, so the increase is 0%  
Update interval 2 = SO's complete is 2, so the increase is 0.15%  
Update interval 3 = SO's complete is 3, so the increase is 0.03%  

Existing deals will be updated on the first initiation of the database - so please take this into account - this is by design.
Not yet tested over an extensive period.

All credits for this code go to ![adzw01](https://github.com/adzw01) !

### Configuration

The configuration file for `tpincrement` contains the following settings:

-   **timezone** - timezone. (default is 'Europe/Amsterdam')
-   **timeinterval** - update timeinterval in Seconds. (default is 3600)
-   **debug** - set to true to enable debug logging to file. (default is False)
-   **logrotate** - number of days to keep logs. (default = 7)
-   **botids** - a list of bot id's to manage separated with commas.
-   **increment-step-scale** - a list of increment percentages for the safety orders.
-   **3c-apikey** - your 3Commas API key value.
-   **3c-apisecret** - your 3Commas API key secret value.
-   **notifications** - set to true to enable notifications. (default = False)
-   **notify-urls** - one or a list of apprise notify urls, each in " " seperated with commas. See [Apprise website](https://github.com/caronc/apprise) for more information.

Example: (keys are bogus)
```
[settings]
timezone = Europe/Amsterdam
timeinterval = 1800
debug = False
logrotate = 14
usdt-botid = 123456
btc-botid = 789012
3c-apikey = 4mzhnpio6la4h1158ylt2
3c-apisecret = 4mzhnpio6la4h1158ylt4mzhnpio6la4h1158ylt4mzhnpio6la4h1158ylt4mzhnpio6la4h1158ylt4mzhnpio6la4h1158ylt4mzhnpio6la4h1158ylt4mzhnpio6la4h1158ylt4mzhnpio6la4h1158ylt
tgram-phone-number = +316512345678
tgram-api-id = 1234566
tgram-api-hash = o6la4h1158ylt4mzhnpio6la
tgram-channel = mytriggerchannel
notifications = True
notify-urls = [ "tgram://9995888120:BoJPor6opeHyxx5VVZPX-BoJPor6opeHyxx5VVZPX/" ]
```

### Example output

![Tpincrement](images/tpincrement.png)


## Deal cluster bot helper named `dealcluster.py`
Type = deal manager

### What does it do?
Tired of having multiple deals of the same pair open for a number of bots? This helper will help you out by adjusting the configured pairs in a bot inside a cluster.

### How does it work?
First, you will need to create a cluster of bots by configuring the `botids`. This script will start to monitor the active deals of these bots and register them in a local database.

The deals inside one cluster will be grouped in order to determine how many deals for a given pair are active. If this number exceeds the `max-same-deal`, the pair will be disabled for all the bots inside the cluster. Disabled means the pair configuration of the bots is updated and the specific pair is removed from them.

Once a deal is gone and the number of deals for this pair is below `max-same-deals`, the pair is enabled and the bots inside the cluster are updated again.

Notice you can create more than one cluster as long as each section starts with 'cluster_'. The example configuration below contains a single 'default' cluster.

Note: sometimes 3C deals can be opened within seconds and there is nothing this script can do to prevent it. Shorter intervals will decrease this possibility, but also beware 3C has a rate limit so do not go that low (the author used a minimum of 120 seconds).


Author of this script is [amargedon](https://github.com/amargedon).

### Configuration

The configuration file for `dealcluster` contains the following settings:

-   **timezone** - timezone. (default is 'Europe/Amsterdam')
-   **timeinterval** - update timeinterval in Seconds. (default is 3600)
-   **debug** - set to true to enable debug logging to file. (default is False)
-   **logrotate** - number of days to keep logs. (default = 7
-   **3c-apikey** - your 3Commas API key value.
-   **3c-apisecret** - your 3Commas API key secret value.
-   **notifications** - set to true to enable notifications. (default = False)
-   **notify-urls** - one or a list of apprise notify urls, each in " " seperated with commas. See [Apprise website](https://github.com/caronc/apprise) for more information.
-   *cluster_default*
-   **botids** - a list of bot id's to manage separated with commas.
-   **max-same-deals** - number of deals for the same pair allowed. (default = 1)

Example: (keys are bogus)
```
[settings]
timezone = Europe/Amsterdam
timeinterval = 86400
debug = False
logrotate = 7
3c-apikey = 4mzhnpio6la4h1158ylt2
3c-apisecret = 4mzhnpio6la4h1158ylt4mzhnpio6la4h1158ylt4mzhnpio6la4h1158ylt4mzhnpio6la4h1158ylt4mzhnpio6la4h1158ylt4mzhnpio6la4h1158ylt4mzhnpio6la4h1158ylt4mzhnpio6la4h1158ylt
notifications = True
notify-urls = [ "tgram://9995888120:BoJPor6opeHyxx5VVZPX-BoJPor6opeHyxx5VVZPX/" ]

[cluster_default]
botids = [ 12345, 67890]
max-same-deals = 1
```

### Example output

![Dealcluster](images/dealcluster.png)


## Binance account Setup

-   Create a [Binance account](https://accounts.binance.com/en/register?ref=156153717) (Includes my referral, I'll be super grateful if you use it).
-   Enable Two-factor Authentication.
-   Create a new API key.
-   Get a stable cryptocurrency to trade with.

NOTE: Only needed if you want to trade on Binance, not needed for the functionality of the bot(s).

## FTX account Setup

-   Create a [FTX account](https://ftx.com/#a=38250549) (Includes my referral, I'll be super grateful if you use it).
-   Enable Two-factor Authentication.
-   Create a new API key.
-   Get a stable cryptocurrency to trade with.

NOTE1: Only needed if you want to trade on FTX, not needed for the functionality of the bot(s).
NOTE2: When you connect your FTX account to 3Comma's you get free use to trade on FTX, no need to have a 3Commas subscription.

## 3Commas account Setup

-   Create a [3Commas account](https://3commas.io/?c=tc587527) (Includes my referral, again I'll be super grateful if you use it).
-   Enable Two-factor Authentication.
-   Connect your 3Commas account with the Binance or FTX exchange using the key values created above.
-   Create a new API key with Bot Read and Bot Write permissions, enther these key in config.py
-   Setup a DCA Bot (details will follow)

NOTE: Needed for the bot(s) to work, duh they are 3Commas bot helpers.

## LunarCrush account Setup
Support the Project
-   Create a [LunarCrush account](https://lnr.app/s/o3p1V2) (Includes my referral, again I'll be super grateful if you use it).
-   Create a new API key and enther these key in config.py as well.

This account is needed for the bot(s) to work, to download the GalaxyScore and/or AltRank information.

NOTE2: It seems LunarCrush started to check for APIKey validity again since 11-Jan-2022, you need to create your apikey on legacy.lunarcrush.com under settings, API and put in in your altrank and/o galaxyscore.ini file


## Bot helper setup

### Download and install

You need run Python 3.7 or higher.

Download the zip file of the latest release from [here](https://github.com/cyberjunky/3commas-cyber-bots/releases) and unpack it, or do a `git clone` with the steps described below.

```
$ sudo apt install git
$ git clone https://github.com/cyberjunky/3commas-cyber-bots.git
$ cd 3commas-cyber-bots
$ pip3 install -r requirements.txt
```

### Configuration of the bot helpers

For a new install just start the bot helper you want to use like below for altrank, a config file with the name of bot is created (ending in .ini)

```
$ python3 ./altrank.py
```

Then you can edit the file and start the bot helper again to use it.

Look at the helper sections above for each layout and description of the settings.


### 3Commas API key permissions needed
The 3Commas API need to have 'BotsRead, BotsWrite and AccountsRead' permissions, don't give it more than that to be safe.

### Telegram ID, Hash and Secrets explained
There are two sets of Telegram related settings.

#### Watchlist
One is used by `watchlist.py` to connect to the telegram API.

To get the Telegram App ID and hash you have to create an application ,

These are the steps as outlined in below link:

-   Login to your Telegram account [here](https://my.telegram.org/) with the phone number of the developer account to use.
-   Visit the [API development tools](https://my.telegram.org/apps)
-   A Create new application window will appear. Fill in your application details. There is no need to enter any URL, and only the first two fields (App title and Short name) can currently be changed later.
-   Click on Create application at the end. Remember that your API hash is secret and Telegram won’t let you revoke it. Don’t post it anywhere!

Fill these in here inside watchlist.ini:
```
tgram-api-id = 1234566
tgram-api-hash = o6la4h1158ylt4mzhnpio6la
```

#### Notifications
The other set of values are used by to sent notifications to Telegram channel of your choice.
I use Apprise for this, all possible platform to send notifications to are described here [Apprise website](https://github.com/caronc/apprise)

The Telegram part is described [here](https://github.com/caronc/apprise/wiki/Notify_telegram#account-setup)

-   First you need to create a bot to get a bot_token
-   Open telegram and search for 'BotFather' start a conversation
-   Type: /newbot
-   Answer the questions it asks after doing this (which get the name of it, etc).
-   When you've completed step 2, you will be provided a bot_token that looks something like this: 123456789:alphanumeric_characters.
-   Type /start now in the same dialog box to enable and instantiate your brand new bot.

Fill in the notify-url like this:
```
notify-urls = [ "tgram://2097657222:AAFSebMCJF6rQ6l46n21280K8y59Mg6w13112w/"]

```
Now you also need a chat_id, don't worry Apprise can get this for you.
-   First sent a random message to your bot via the Telegram app.
-   Then start one of the bot helpers with above like notify-url setting.
and look at the logs, it should contain something like:
```
2021-11-11 19:39:02,930 - apprise - INFO - Detected Telegram user R (userid=936303417)
2021-11-11 19:39:02,930 - apprise - INFO - Update your Telegram Apprise URL to read: tgram://2...w/%40936302121/?image=False&detect=yes&format=text&overflow=upstream&rto=4.0&cto=4.0&verify=yes
```
-   Now copy and paste the whole part behind and including the % and paste it behind the notify-url you had configured, to avoid syntax errors you need to put an extra % in between so ...w/%%409... etc...

If you didn't send a message to your bot first this is what the logs show:
```
2021-11-11 19:35:14,682 - apprise - WARNING - Failed to detect a Telegram user; try sending your bot a message first.
2021-11-11 19:35:14,682 - apprise - WARNING - There were not Telegram chat_ids to notify.
```

### Running the bot helpers

#### Run Manually
`$ python3 ./galaxyscore.py`
and/or
`$ python3 ./altrank.py`
and/or
`$ python3 ./watchlist.py`
and/or
`$ python3 ./compound.py`

They also have some command-line options:

```
./galaxyscore.py -h
usage: galaxyscore.py [-h] [-d DATADIR] [-b BLACKLIST]

Cyberjunky's 3Commas bot helper.

optional arguments:
  -h, --help            show this help message and exit
  -d DATADIR, --datadir DATADIR
                        directory to use for config and logs files
  -b BLACKLIST, --blacklist BLACKLIST
                        local blacklist to use instead of 3Commas's
```

The blacklist file layout is one pair per line.

### Example output for `altrank`
```
2021-10-14 19:05:11,922 - altrank - INFO - 3Commas altrank bot helper!
2021-10-14 19:05:11,922 - altrank - INFO - Started at Thursday 19:05:11 14-10-2021
2021-10-14 19:05:11,922 - altrank - INFO - Loaded configuration from 'altrank.ini'
2021-10-14 19:05:11,922 - altrank - INFO - Using PAPER TRADING account mode
2021-10-14 19:05:11,922 - altrank - INFO - Notifications are enabled
2021-10-14 19:05:12,372 - altrank - INFO - Fetched LunarCrush Top X ar OK (50 coins)
2021-10-14 19:05:12,425 - altrank - INFO - Fetched 3Commas pairs blacklist OK (52 pairs)
2021-10-14 19:05:12,478 - altrank - INFO - Finding the best pairs for Binance exchange
2021-10-14 19:05:12,509 - altrank - INFO - Fetched 3Commas market data for binance OK (1262 pairs)
2021-10-14 19:05:12,510 - altrank - INFO - Bot 'BUSD Bull Long AltRank' with id '1234567' is already using the best pairs
2021-10-14 19:05:12,510 - altrank - INFO - Next update in 3600 Seconds at 20:05:12

```

#### Start Automatically

Example service files `3commas-galaxyscore-bot.service`, `3commas-altrank-bot.service` (and `3commas-galaxyscore-env-bot.service`, `3commas-altrank-env-bot.service` if you use the .env enviroment described above) are provided,. They can all be found in the `scripts` directory, you need to edit the paths and your user inside them to reflect your install. And install the service you need as describe below.

```
$ sudo cp scripts/3commas-galaxyscore-bot.service /etc/systemd/system/
$ sudo systemctl start 3commas-galaxyscore-bot.service
$ sudo cp scripts/3commas-altrank-bot.service /etc/systemd/system/
$ sudo systemctl start 3commas-altrank-bot.service
```
Example on how to enable starting the bot helper(s) at boot:
```
$ sudo systemctl enable 3commas-galaxyscore-bot.service
$ sudo systemctl enable 3commas-altrank-bot.service
```
Example on how to disable starting the bot helper(s) at boot:
```
$ sudo systemctl disable 3commas-galaxyscore-bot.service
$ sudo systemctl disable 3commas-altrank-bot.service
```
How to check status:
```
$ systemctl status 3commas-galaxyscore-bot.service 
● 3commas-galaxyscore-bot.service - 3Commas GalaxyScore Daemon
     Loaded: loaded (/etc/systemd/system/3commas-galaxyscore-bot.service; enabled; vendor preset: enabled)
     Active: active (running) since Thu 2021-10-14 20:09:43 CEST; 39s ago
   Main PID: 53347 (python3)
      Tasks: 2 (limit: 18361)
     Memory: 29.3M
     CGroup: /system.slice/3commas-galaxyscore-bot.service
             └─53347 /usr/bin/python3 /home/ron/development/3commas-cyber-bots/galaxyscore.py

okt 14 20:09:43 laptop-ubuntu python3[53347]: 2021-10-14 20:09:43,713 - galaxyscore - INFO - Using PAPER TRADING account mode
okt 14 20:09:43 laptop-ubuntu python3[53347]: 2021-10-14 20:09:43,713 - galaxyscore - INFO - Notifications are enabled
okt 14 20:09:44 laptop-ubuntu python3[53347]: 2021-10-14 20:09:44,559 - galaxyscore - INFO - Fetched LunarCrush Top X gs OK (50 coins)
okt 14 20:09:44 laptop-ubuntu python3[53347]: 2021-10-14 20:09:44,637 - galaxyscore - INFO - Fetched 3Commas pairs blacklist OK (52 pairs)
okt 14 20:09:44 laptop-ubuntu python3[53347]: 2021-10-14 20:09:44,721 - galaxyscore - INFO - Finding the best pairs for Binance exchange
okt 14 20:09:44 laptop-ubuntu python3[53347]: 2021-10-14 20:09:44,761 - galaxyscore - INFO - Fetched 3Commas market data for binance OK (1262 pairs)
okt 14 20:09:44 laptop-ubuntu python3[53347]: 2021-10-14 20:09:44,761 - galaxyscore - INFO - Updating your 3Commas bot(s)
okt 14 20:09:44 laptop-ubuntu python3[53347]: 2021-10-14 20:09:44,886 - galaxyscore - INFO - Bot 'BUSD Bull Long TTP - 766 - GalaxyScore' with id '6395939' updated with these pairs:
okt 14 20:09:44 laptop-ubuntu python3[53347]: 2021-10-14 20:09:44,887 - galaxyscore - INFO - ['BUSD_HBAR', 'BUSD_PERP', 'BUSD_RLC', 'BUSD_COTI', 'BUSD_AXS', 'BUSD_QNT', 'BUSD_ETH', 'BUSD_QUICK', 'BUSD_OCEAN', 'BUSD_CRV']
okt 14 20:09:44 laptop-ubuntu python3[53347]: 2021-10-14 20:09:44,887 - galaxyscore - INFO - Next update in 3600 Seconds at 21:11:44

```

How to check logs:
```
$ sudo journalctl -u 3commas-galaxyscore-bot.service 
```

How to edit an already installed service file:
```
$ sudo systemctl edit --full 3commas-galaxyscore-bot.service 
```

### Need for multiple settings

If you want a set of bots having 20 pairs of AltRank/GalaxyScore and another set use 10, or want to trigger on multiple Telegram channels, you can simply copy the script and use a descriptive name, it will create and use it's own settings file, and logfile... as long as the original name is in the file name.
```
e.g.
$ cp altrank.py altrank10.py
$ ./altrank10.py 
2021-11-20 13:22:37 - altrank10.py - 3Commas bot helper altrank10!
2021-11-20 13:22:37 - altrank10.py - Started at Saturday 13:22:37 20-11-2021.
2021-11-20 13:22:37 - altrank10.py - Created example config file 'altrank10.ini', edit it and restart the program.

$ cp scripts/3commas-altrank-bot.service script/3commas-altrank10-bot.service
And change ExecStart entryr accordingly
```

### Options for hosting this

- Intel NUC, install Debian or Ubuntu without GUI.
  And follow installation steps above.
  
- Raspberry Pi, install the Raspberry Pi OS
  And follow installation steps above.

- Docker find all settings and [documentation here](docker/)



In the Cloud, if you are willing to store your config files with your API keys in the Cloud, these are some options:

- PythonAnywhere https://eu.pythonanywhere.com/ Create free account, click on 'Bash' button and do:
```
$ git clone https://github.com/cyberjunky/3commas-cyber-bots.git
$ cd 3commas-cyber-bots
$ pip3 install -r requirements.txt
```
  Then you can run any of the scripts.
  More instructions can be found here https://www.youtube.com/watch?v=NH2PhXYvrWs, if you want to run multiple bot helpers, create another Bash console by clicking on the 'Bash' button again, cd to the 3commas-cyber-bots folder and start the next.
  Please visit the wiki for more information [Wiki PythonAnywhere](https://github.com/cyberjunky/3commas-cyber-bots/wiki/PythonAnywhere)
  
- Google Cloud https://console.cloud.google.com Login with your gmail adress,goto 'Compute Engine', 'VM instances', create 
  You can create a small sized VM, you need to specify your CC details.
  More instructions can be found here https://www.youtube.com/watch?v=5OL7fu2R4M8
  NOTE: From Europe there are no free VM's available as shown in the video, at least I could not find them.


### Run from Python Enviroment (optional)

You can use the install script called setup.sh to create this environment. Simply run it as ./setup.sh and you have the options:
```
usage:
	-i,--install    Install 3commas-cyber-bots from scratch
	-u,--update     Command git pull to update.
```
It creates a .env python enviroment to install the requirements in, and you can run the scripts from there without cluttering your machine.

Before running any of the scripts manually enter the virtual environment first
```
cd 3commas-cyber-bots
source .env/bin/activate
```

### TODO
- You tell me, I'm open for ideas and requests!

### FAQ

1) I get this when I try to start the bot:
```
Traceback (most recent call last):
  File "./galaxyscore.py", line 7, in <module>
    from py3cw.request import Py3CW
ModuleNotFoundError: No module named 'py3cw'
```
Install the python requirements like so:
``` 
$ pip3 install -r requirements.txt
```
Or run `setup.sh` script to install the Python environent with everything in it.

2) I get this error:
```
Fetching 3Commas pairs blacklist failed with error: {'error': True, 'msg': 'Other error occurred: api_key_invalid_or_expired Unauthorized. Invalid or expired api key. None.'}
```

Something is wrong with your 3Commas API keys, check the API key values in your `config.ini` file, you can paste them there without the " " 

3) I get this error:
```
  File "/usr/lib/python3.7/logging/init.py", line 1121, in _open
    return open(self.baseFilename, self.mode, encoding=self.encoding)
FileNotFoundError: [Errno 2] No such file or directory: '/home/pi/3commas-cyber-bots/logs/galaxyscore.log'
```

Create the 'logs' directory inside the bot folder.

4) I use telegram notifications and get the message:
```
Detected Telegram user R (userid=123456789)
2021-10-13 21:20:05,573 INFO - Update your Telegram Apprise URL to read: tgram://2...w/%123456789/?image=False&detect=yes&format=text&overflow=upstream&rto=4.0&cto=4.0&verify=yes
```
Apply the part behind and including the % to your tgram url in the config, but add another % infront of the % to suppress parse errors like this:
```
   raise InterpolationSyntaxError(
configparser.InterpolationSyntaxError: '%' must be followed by '%' or '(', found: '%123456789/?image=False&detect=yes&format=text&overflow=upstream&rto=4.0&cto=4.0&verify=yes" ]'
```

So it looks something like this: (strings are bogus)
```
notify-urls = [ "tgram://9995888120:BoJPor6opeHyxx5VVZPX-BoJPor6opeHyxx5VVZPX/%%123456789/?image=False&detect=yes&format=text&overflow=upstream&rto=4.0&cto=4.0&verify=yes" ]
```

5) I get this error running pip3 install step:
```
       #include <ffi.h>
                ^~~~~~~
      compilation terminated.
      error: command 'x86_64-linux-gnu-gcc' failed with exit status 
```

Install libffi-dev with `sudo apt install libffi-dev` and try again.

6) I get error 'can't find Rust compiler':

Update pip3 like so:
```
$ pip3 install --upgrade pip
```
And try again.

6) After running the watchlist.py script for a few days, the following errors sometimes shows up in the logs:
```
Error occurred while triggering start_new_deal bot 'Bot name' error: Other error occurred: Unknown error occurred#Exceptions::OpenDealPresentForThisPair None None.
```
This happens when your bot is in a paper trade account, `watchlist` will then ignore the exchange field in the trigger, so when two of the same pairs for different exchanges are triggered, you get the same pair twice, and 3Commas tells you that you already have a trade for this pair, this only happens in paper mode.

7) I get error 'TypeError: object of type 'int' has no len()'
```
  File "./*.py", line 511, in callback
    if len(botids) == 0:
TypeError: object of type 'int' has no len()
```
Make sure usdt-botids and btc-botids are defined within [] in your ini files.

8) I get error `for account in data: TypeError: 'NoneType' object is not iterable`
```
  File "./*.py", line 250, in get_threecommas_account
    for account in data:
TypeError: 'NoneType' object is not iterable
```
Newer versions of the scripts also need AccountRead permissions for the 3Commas API Keys.
Create new ones, with it and paste them in your ini file(s)

9) I get error `Error occurred updating bots: Other error occurred: signature_invalid Provided signature is invalid None.`  
The secret key specified for the 3Commas API is invalid, check for possible paste error.

10) I get error `2022-01-11 00:11:00 - altrank - Fetching LunarCrush data failed with error: 401 Client Error: Unauthorized for url: https://api.lunarcrush.com/v2?data=market&type=fast&sort=acr&limit=150&key=Your+LunarCrush+API+Key`
LunarCrush now expect a valid apikey again, create an account here [LunarCrush](https://lnr.app/s/o3p1V2) and login to https://legacy.lunarcrush.com/, then goto settings and API tab, create key and use this in altrank.ini and/or galaxyscore.ini.

### Debugging

Set debug to True in config.ini and check the appropriate log file under `logs/` for debug information
```
debug = True
```

## Donate
If you enjoyed this project -and want to support further improvement and development- consider sending a small donation using the PayPal button or one of the Crypto Wallets below. :v:
<a href="https://www.paypal.me/cyberjunkynl/"><img src="https://img.shields.io/badge/Donate-PayPal-green.svg" height="40" align="right"></a>  

Wallets:

- USDT (TRC20): TEQPsmmWbmjTdbufxkJvkbiVHhmL6YWK6R
- USDT (ERC20): 0x73b41c3996315e921cb38d5d1bca13502bd72fe5

- BTC (BTC)   : 18igByUc1W2PVdP7Z6MFm2XeQMCtfVZJw4
- BTC (ERC20) : 0x73b41c3996315e921cb38d5d1bca13502bd72fe5

Or at least join my Pi mining team, it's free:

<img src="images/pi-icon.png" height="48" align="left"> 1π! Pi is a new digital currency developed by Stanford PhDs, with over 25 million members worldwide. To claim your Pi, follow this link https://minepi.com/cyberjunky and use my username (cyberjunky) as your invitation code. 

My referral links (gives you discount and/or less fees to pay):

- [LunarCrush](https://lnr.app/s/o3p1V2) Earn points
- [Binance](https://accounts.binance.com/en/register?ref=156153717)
- [FTX](https://ftx.com/#a=38250549) Get 5.00% fee discount
- [3Commas](https://3commas.io/?c=tc587527) Get 10% discount for first monthly subscription
- [Bybit](https://www.bybit.com/en-US/invite?ref=QXGO00) Give $20
- [Bitvavo](https://bitvavo.com/?a=90A596F835) No fees over first €1000 trading
- [Tradingview](https://www.tradingview.com/gopro/?share_your_love=cyberjunkynl) Get upto $30
- [Bitvavo](https://bitvavo.com/?a=90A596F835) No fees over €1000 trading in first week

## Disclamer (Reminder)
```
THE SOFTWARE IS PROVIDED "AS IS", WITHOUT WARRANTY OF ANY KIND, EXPRESS OR
IMPLIED, INCLUDING BUT NOT LIMITED TO THE WARRANTIES OF MERCHANTABILITY,
FITNESS FOR A PARTICULAR PURPOSE AND NONINFRINGEMENT. IN NO EVENT SHALL THE
AUTHORS OR COPYRIGHT HOLDERS BE LIABLE FOR ANY CLAIM, DAMAGES OR OTHER
LIABILITY, WHETHER IN AN ACTION OF CONTRACT, TORT OR OTHERWISE, ARISING FROM,
OUT OF OR IN CONNECTION WITH THE SOFTWARE OR THE USE OR OTHER DEALINGS IN THE
SOFTWARE.
```
> My code is [MIT Licensed](LICENSE), read it please.

> Always test your settings with your PAPER ACCOUNT first!<|MERGE_RESOLUTION|>--- conflicted
+++ resolved
@@ -73,14 +73,11 @@
    * [Take profit bot helper named tpincrement.py](#take-profit-bot-helper-named-tpincrementpy)
       * [What does it do?](#what-does-it-do-9)
       * [Configuration](#configuration-8)
-<<<<<<< HEAD
-=======
       * [Example output](#example-output-6)
    * [Deal cluster bot helper named dealcluster.py](#deal-cluster-bot-helper-named-dealclusterpy)
       * [What does it do?](#what-does-it-do-10)
       * [How does it work?](#how-does-it-work-9)
       * [Configuration](#configuration-10)
->>>>>>> c2238114
       * [Example output](#example-output-7)
    * [Binance account Setup](#binance-account-setup)
    * [FTX account Setup](#ftx-account-setup)
