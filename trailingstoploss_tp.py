#!/usr/bin/env python3
"""Cyberjunky's 3Commas bot helpers."""
import argparse
import configparser
import json
from math import fabs
import os
import sqlite3
import sys
import time
from pathlib import Path

from helpers.logging import Logger, NotificationHandler
from helpers.database import (
    get_next_process_time,
    set_next_process_time
)
from helpers.misc import (
    check_deal, 
    unix_timestamp_to_string, 
    wait_time_interval
)
from helpers.threecommas import (
    init_threecommas_api
)

def load_config():
    """Create default or load existing config file."""

    cfg = configparser.ConfigParser(strict=False)
    if cfg.read(f"{datadir}/{program}.ini"):
        return cfg

    cfg["settings"] = {
        "timezone": "Europe/Amsterdam",
        "check-interval": 120,
        "monitor-interval": 60,
        "debug": False,
        "logrotate": 7,
        "3c-apikey": "Your 3Commas API Key",
        "3c-apisecret": "Your 3Commas API Secret",
        "notifications": False,
        "notify-urls": ["notify-url1"],
    }

    cfgsectionprofitconfig = list()
    cfgsectionprofitconfig.append({
        "activation-percentage": "2.0",
        "activation-so-count": "0",
        "initial-stoploss-percentage": "0.5",
        "sl-timeout": "0",
        "sl-increment-factor": "0.0",
        "tp-increment-factor": "0.0",
    })
    cfgsectionprofitconfig.append({
        "activation-percentage": "3.0",
        "initial-stoploss-percentage": "2.0",
        "sl-timeout": "0",
        "sl-increment-factor": "0.4",
        "tp-increment-factor": "0.4",
    })

    cfgsectionsafetyconfig = list()
    cfgsectionsafetyconfig.append({
        "activation-percentage": "-1.0",
        "initial-stoploss-percentage": "0.5",
        "sl-increment-factor": "1.0",
    })

    cfg["tsl_tp_default"] = {
        "botids": [12345, 67890],
        "profit-config": json.dumps(cfgsectionprofitconfig),
        "safety-config": json.dumps(cfgsectionsafetyconfig)
    }

    with open(f"{datadir}/{program}.ini", "w") as cfgfile:
        cfg.write(cfgfile)

    return None


def upgrade_config(thelogger, cfg):
    """Upgrade config file if needed."""

    if len(cfg.sections()) == 1:
        # Old configuration containing only one section (settings)
        logger.error(
            f"Upgrading config file '{datadir}/{program}.ini' to support multiple sections"
        )

        cfg["tsl_tp_default"] = {
            "botids": cfg.get("settings", "botids"),
            "activation-percentage": cfg.get("settings", "activation-percentage"),
            "activation-so-count": cfg.get("settings", "activation-so-count"),
            "initial-stoploss-percentage": cfg.get("settings", "initial-stoploss-percentage"),
            "sl-increment-factor": cfg.get("settings", "sl-increment-factor"),
            "tp-increment-factor": cfg.get("settings", "tp-increment-factor"),
        }

        cfg.remove_option("settings", "botids")
        cfg.remove_option("settings", "activation-percentage")
        cfg.remove_option("settings", "initial-stoploss-percentage")
        cfg.remove_option("settings", "sl-increment-factor")
        cfg.remove_option("settings", "tp-increment-factor")

        with open(f"{datadir}/{program}.ini", "w+") as cfgfile:
            cfg.write(cfgfile)

        thelogger.info("Upgraded the configuration file")

    for cfgsection in cfg.sections():
<<<<<<< HEAD
        if cfgsection.startswith("tsl_tp_"):
            if not cfg.has_option(cfgsection, "profit-config"):
                cfg.set(cfgsection, "profit-config", config.get(cfgsection, "config"))
                cfg.remove_option(cfgsection, "config")

                cfgsectionsafetyconfig = list()
                cfgsectionsafetyconfig.append({
                    "activation-percentage": "-1.0",
                    "initial-stoploss-percentage": "0.5",
                    "sl-increment-factor": "1.0",
                })

                cfg.set(cfgsection, "safety-config", json.dumps(cfgsectionsafetyconfig))

                with open(f"{datadir}/{program}.ini", "w+") as cfgfile:
                    cfg.write(cfgfile)

                thelogger.info("Upgraded section %s to have profit- and safety- config list" % cfgsection)
            elif not cfg.has_option(cfgsection, "config") and not cfg.has_option(cfgsection, "profit-config"):
                cfgsectionconfig = list()
                cfgsectionconfig.append({
                    "activation-percentage": cfg.get(cfgsection, "activation-percentage"),
                    "initial-stoploss-percentage": cfg.get(cfgsection, "initial-stoploss-percentage"),
                    "sl-increment-factor": cfg.get(cfgsection, "sl-increment-factor"),
                    "tp-increment-factor": cfg.get(cfgsection, "tp-increment-factor"),
                })
=======
        if cfgsection.startswith("tsl_tp_") and not cfg.has_option(cfgsection, "config"):
            cfgsectionconfig = list()
            cfgsectionconfig.append({
                "activation-percentage": cfg.get(cfgsection, "activation-percentage"),
                "activation-so-count": cfg.get("settings", "activation-so-count"),
                "initial-stoploss-percentage": cfg.get(cfgsection, "initial-stoploss-percentage"),
                "sl-increment-factor": cfg.get(cfgsection, "sl-increment-factor"),
                "tp-increment-factor": cfg.get(cfgsection, "tp-increment-factor"),
            })
>>>>>>> 72882a6c

                cfg.set(cfgsection, "config", json.dumps(cfgsectionconfig))

                cfg.remove_option(cfgsection, "activation-percentage")
                cfg.remove_option(cfgsection, "initial-stoploss-percentage")
                cfg.remove_option(cfgsection, "sl-increment-factor")
                cfg.remove_option(cfgsection, "tp-increment-factor")

                with open(f"{datadir}/{program}.ini", "w+") as cfgfile:
                    cfg.write(cfgfile)

<<<<<<< HEAD
                thelogger.info("Upgraded section %s to have config list" % cfgsection)

    return cfg


def update_deal_profit(thebot, deal, new_stoploss, new_take_profit):
=======
            thelogger.info("Upgraded section %s to have config list" % cfgsection)
        if cfgsection.startswith("tsl_tp_") and cfg.has_option(cfgsection, "config"):
            jsonconfiglist = list()
            for configsectionconfig in json.loads(cfg.get(cfgsection, "config")):
                if "activation-so-count" not in configsectionconfig:
                    cfgsectionconfig = {
                        "activation-percentage": configsectionconfig.get("activation-percentage"),
                        "activation-so-count": "0",
                        "initial-stoploss-percentage": configsectionconfig.get("initial-stoploss-percentage"),
                        "sl-timeout": configsectionconfig.get("sl-timeout"),
                        "sl-increment-factor": configsectionconfig.get("sl-increment-factor"),
                        "tp-increment-factor": configsectionconfig.get("tp-increment-factor"),
                    }
                    jsonconfiglist.append(cfgsectionconfig)

            if len(jsonconfiglist) > 0:
                cfg.set(cfgsection, "config", json.dumps(jsonconfiglist))

                with open(f"{datadir}/{program}.ini", "w+") as cfgfile:
                    cfg.write(cfgfile)

                thelogger.info("Updates section %s to add activation-so-count" % cfgsection)
    return cfg


def update_deal(thebot, deal, new_stoploss, new_take_profit, sl_timeout):
>>>>>>> 72882a6c
    """Update bot with new SL and TP."""

    bot_name = thebot["name"]
    deal_id = deal["id"]

    error, data = api.request(
        entity="deals",
        action="update_deal",
        action_id=str(deal_id),
        payload={
            "deal_id": deal_id,
            "stop_loss_percentage": new_stoploss,
            "take_profit": new_take_profit,
            "stop_loss_timeout_enabled": sl_timeout > 0,
            "stop_loss_timeout_in_seconds": sl_timeout
        }
    )
    if data:
        logger.info(
            f"Changing SL for deal {deal['pair']} ({deal_id}) on bot \"{bot_name}\"\n"
            f"Changed SL from {deal['stop_loss_percentage']}% to {new_stoploss}%. "
            f"Changed TP from {deal['take_profit']}% to {new_take_profit}% "
            f"Changed SL timeout from {deal['stop_loss_timeout_in_seconds']}s to {sl_timeout}s."
        )
    else:
        if error and "msg" in error:
            logger.error(
                "Error occurred updating deal with new SL/TP values: %s" % error["msg"]
            )
        else:
<<<<<<< HEAD
            logger.error("Error occurred updating deal with new SL/TP valuess")


def get_data_for_add_funds(deal):
    """Get data for correctly adding funds."""

    deal_id = deal["id"]

    error, data = api.request(
        entity="deals",
        action="data_for_adding_funds",
        action_id=str(deal_id)
    )
    if data:
        logger.info(
            f"Data for adding funds to deal {deal['pair']} ({deal_id}): "
            f"Received response data: {data}"
        )
    else:
        if error and "msg" in error:
            logger.error(
                "Error occurred retrieving data for adding funds to deal: %s" % error["msg"]
            )
        else:
            logger.error("Error occurred retrieving data for adding funds to deal")


def update_deal_add_safety_funds(thebot, deal, quantity, limit_price):
    """Update bot with new Safety Order configuration."""

    bot_name = thebot["name"]
    deal_id = deal["id"]

    orderplaced = False

    error, data = api.request(
        entity="deals",
        action="add_funds",
        action_id=str(deal_id),
        payload={
            "quantity": quantity,
            "is_market": False,
            "rate": limit_price,
            "deal_id": deal_id,
        },
    )
    if data:
        logger.info(
            f"Adding funds for deal {deal['pair']} ({deal_id}) on bot \"{bot_name}\"\n"
            f"Add {quantity} at limit price {limit_price}."
            f"Received response data: {data}"
        )

        if data["status"] == "success":
            orderplaced = True
    else:
        if error and "msg" in error:
            logger.error(
                "Error occurred adding funds for safety to deal: %s" % error["msg"]
            )
        else:
            logger.error("Error occurred adding funds for safety to deal")

    return orderplaced


def get_deal_open_safety_orders(deal):
    """Get the current open safety orders for the given deal."""

    deal_id = deal["id"]

    activeorderid = 0

    error, data = api.request(
        entity="deals",
        action="market_orders",
        action_id=str(deal_id)
    )
    if data:
        logger.info(
            f"Open Safety Orders for deal {deal['pair']} ({deal_id}): "
            f"Received response data: {data}"
        )

        for order in data:
            order_id = order["order_id"]
            order_type = order["deal_order_type"]
            order_status = order["status_string"]

            if order_type == "Manual Safety" and order_status == "Active":
                activeorderid = order_id
                logger.info(
                    f"Order {order_id} for {order_type} is {order_status}"
                )
                break;
            else:
                logger.info(
                    f"Order {order_id} for {order_type} not what we are looking for!"
                )
    else:
        if error and "msg" in error:
            logger.error(
                "Error occurred adding funds for safety to deal: %s" % error["msg"]
            )
        else:
            logger.error("Error occurred adding funds for safety to deal")

    return activeorderid
=======
            logger.error("Error occurred updating bot with new SL/TP values")
>>>>>>> 72882a6c


def calculate_slpercentage_base_price_short(sl_price, base_price):
    """Calculate the SL percentage of the base price for a short deal"""

    return round(
        ((sl_price / base_price) * 100.0) - 100.0,
        2
    )


def calculate_slpercentage_base_price_long(sl_price, base_price):
    """Calculate the SL percentage of the base price for a long deal"""

    return round(
        100.0 - ((sl_price / base_price) * 100.0),
        2
    )


def calculate_average_price_sl_percentage_short(sl_price, average_price):
    """Calculate the SL percentage based on the average price for a short deal"""

    return round(
        100.0 - ((sl_price / average_price) * 100.0),
        2
    )


def calculate_average_price_sl_percentage_long(sl_price, average_price):
    """Calculate the SL percentage based on the average price for a long deal"""

    return round(
        ((sl_price / average_price) * 100.0) - 100.0,
        2
    )

def check_float(potential_float):
    """Check if the passed argument is a valid float"""

    try:
        float(potential_float)
        return True
    except ValueError:
        return False


def get_config_for_profit(section_profit_config, current_profit):
    """Get the settings from the config corresponding to the current profit"""

    profitconfig = {}

    for entry in section_profit_config:
        if current_profit >= float(entry["activation-percentage"]):
            profitconfig = entry
        else:
            break

    logger.debug(
        f"Profit config to use based on current profit {current_profit}% "
        f"is {profitconfig}"
    )

    return profitconfig


def get_config_for_safety(section_safety_config, current_profit):
    """Get the settings from the config corresponding to the current safety"""

    safetyconfig = {}

    for entry in section_safety_config:
        if current_profit <= float(entry["activation-percentage"]):
            safetyconfig = entry
        else:
            break

    logger.debug(
        f"Safety config to use based on current profit {current_profit}% "
        f"is {safetyconfig}"
    )

    return safetyconfig


def process_deals(thebot, section_profit_config, section_safety_config):
    """Check deals from bot, compare against the database and handle them."""

    monitored_deals = 0

    botid = thebot["id"]
    deals = thebot["active_deals"]

    if deals:
        current_deals = []

        for deal in deals:
            deal_id = deal["id"]

            logger.info(deal)

            if deal["strategy"] in ("short", "long"):
                # Check whether the actual_profit_percentage can be obtained from the deal,
                # If it can't, skip this deal.

<<<<<<< HEAD
                if is_new_deal(cursor, deal_id):
                    # New deal, so add to database
                    add_deal_in_db(deal_id, botid)

                if float(deal["actual_profit_percentage"]) >= 0.0:
                    # Deal is in positive profit, so TSL mode which requires the profit-config
                    deal_db_data = get_deal_profit_db_data(cursor, deal_id)
=======
                if not check_float(deal["actual_profit_percentage"]):
                    logger.info(
                        f"\"{thebot['name']}\": {deal['pair']}/{deal['id']} does no longer "
                        f"exist on the exchange! Cancel or handle deal manually on 3Commas!",
                        True # Make sure the user can see this message on Telegram
                    )
                    continue

                current_deals.append(deal_id)
                existing_deal = check_deal(cursor, deal_id)

                actual_profit_config = get_config_for_profit(
                    section_config, float(deal["actual_profit_percentage"])
                    )

                if not existing_deal and actual_profit_config:
                    if not deal['completed_safety_orders_count'] >= int(actual_profit_config.get("activation-so-count")):
                        logger.debug(
                            f"\"{thebot['name']}\": {deal['pair']}/{deal['id']} has lower active safety orders then "
                            f"configured"
                        )
                        continue
                    monitored_deals = +1
>>>>>>> 72882a6c

                    actual_profit_config = get_config_for_profit(
                            section_profit_config, float(deal["actual_profit_percentage"])
                        )

<<<<<<< HEAD
                    if actual_profit_config:
                        monitored_deals += handle_deal_profit(
                                thebot, deal, deal_db_data, actual_profit_config
                            )
                else:
                    # Deal is negative profit, so SO mode. SO mode requires the total % drop
                    deal_db_data = get_deal_safety_db_data(cursor, deal_id)

                    totalnegativeprofit = ((float(deal["current_price"]) / float(deal["base_order_average_price"])) * 100.0) - 100.0

                    actual_safety_config = get_config_for_safety(
                            section_safety_config, totalnegativeprofit
                        )

                    monitored_deals += handle_deal_safety(
                                thebot, deal, deal_db_data, actual_safety_config, totalnegativeprofit
                            )
=======
                        handle_update_deal(
                            thebot, deal, existing_deal, actual_profit_config
                        )
                    else:
                        # Existing deal, but stoploss is 0.0 which means it has been reset
                        remove_active_deal(deal_id)
>>>>>>> 72882a6c
            else:
                logger.warning(
                    f"Unknown strategy {deal['strategy']} for deal {deal_id}"
                )

        # Housekeeping, clean things up and prevent endless growing database
        remove_closed_deals(botid, current_deals)

        logger.debug(
            f"Bot \"{thebot['name']}\" ({botid}) has {len(deals)} deal(s) "
            f"of which {monitored_deals} require monitoring."
        )
    else:
        logger.debug(
            f"Bot \"{thebot['name']}\" ({botid}) has no active deals."
        )
        remove_all_deals(botid)

    return monitored_deals


def calculate_sl_percentage(deal_data, profit_config, activation_diff):
    """Calculate the SL percentage in 3C range"""

    initial_stoploss_percentage = float(profit_config.get("initial-stoploss-percentage"))
    sl_increment_factor = float(profit_config.get("sl-increment-factor"))

    # SL is calculated by 3C on base order price. Because of filled SO's,
    # we must first calculate the SL price based on the average price
    average_price = 0.0
    if deal_data["strategy"] == "short":
        average_price = float(deal_data["sold_average_price"])
    else:
        average_price = float(deal_data["bought_average_price"])

    # Calculate the amount we need to substract or add to the average price based
    # on the configured increments and activation
    percentage_price = average_price * ((initial_stoploss_percentage / 100.0)
                                        + ((activation_diff / 100.0) * sl_increment_factor))

    sl_price = average_price
    if deal_data["strategy"] == "short":
        sl_price -= percentage_price
    else:
        sl_price += percentage_price

    logger.debug(
        f"{deal_data['pair']}/{deal_data['id']}: SL price {sl_price} calculated based on average "
        f"price {average_price}, initial SL of {initial_stoploss_percentage}, "
        f"activation diff of {activation_diff} and sl factor {sl_increment_factor}"
    )

    # Now we know the SL price, let's calculate the percentage from
    # the base order price so we have the desired SL for 3C
    base_price = float(deal_data["base_order_average_price"])
    base_price_sl_percentage = 0.0

    if deal_data["strategy"] == "short":
        base_price_sl_percentage = calculate_slpercentage_base_price_short(
                sl_price, base_price
            )
    else:
        base_price_sl_percentage = calculate_slpercentage_base_price_long(
                sl_price, base_price
            )

    logger.debug(
        f"{deal_data['pair']}/{deal_data['id']}: base SL of {base_price_sl_percentage}% calculated "
        f"based on base price {base_price} and SL price {sl_price}."
    )

    return average_price, sl_price, base_price_sl_percentage


### Misschien niet meer nodig??
def handle_new_deal(thebot, deal, profit_config):
    """New deal (short or long) to activate SL on"""

    botid = thebot["id"]
    actual_profit_percentage = float(deal["actual_profit_percentage"])

    activation_percentage = float(profit_config.get("activation-percentage"))

    sl_timeout = int(profit_config.get("sl-timeout"))

    # Take space between trigger and actual profit into account
    activation_diff = actual_profit_percentage - activation_percentage

    # SL data contains three values:
    # 0. The sold or bought average price
    # 1. The calculated SL price
    # 2. The SL percentage on 3C axis (inverted range compared to TP axis)
    sl_data = calculate_sl_percentage(deal, profit_config, activation_diff)

    if sl_data[2] != 0.00:
        # Calculate understandable SL percentage (TP axis range) based on average price
        average_price_sl_percentage = 0.0

        if deal["strategy"] == "short":
            average_price_sl_percentage = calculate_average_price_sl_percentage_short(
                    sl_data[1], sl_data[0]
                )
        else:
            average_price_sl_percentage = calculate_average_price_sl_percentage_long(
                    sl_data[1], sl_data[0]
                )

        logger.debug(
            f"{deal['pair']}/{deal['id']}: average SL of {average_price_sl_percentage}% "
            f"calculated based on average price {sl_data[0]} and "
            f"SL price {sl_data[1]}."
        )

        # Calculate new TP percentage
        current_tp_percentage = float(deal["take_profit"])
        new_tp_percentage = round(
            current_tp_percentage
            + (activation_diff * float(profit_config.get("tp-increment-factor"))),
            2
        )

        logger.info(
            f"\"{thebot['name']}\": {deal['pair']}/{deal['id']} "
            f"profit ({actual_profit_percentage}%) above activation ({activation_percentage}%). "
            f"StopLoss activated on {average_price_sl_percentage}%.",
            True
        )

        logger.info(
            f"StopLoss timeout set at {sl_timeout}s",
            True
        )

        if new_tp_percentage > current_tp_percentage:
            logger.info(
                f"TakeProfit increased from {current_tp_percentage}% "
                f"to {new_tp_percentage}%",
                True
            )

        # Update deal in 3C
<<<<<<< HEAD
        update_deal_profit(thebot, deal, sl_data[2], new_tp_percentage)
=======
        update_deal(thebot, deal, sl_data[2], new_tp_percentage, sl_timeout)
>>>>>>> 72882a6c

        # Add deal to our database
        add_deal_in_db(
            deal["id"], botid, actual_profit_percentage, average_price_sl_percentage, new_tp_percentage
        )
    else:
        logger.debug(
            f"{deal['pair']}/{deal['id']}: calculated SL of {sl_data[2]} which "
            f"will cause 3C not to activate SL. No action taken!"
        )


def handle_deal_profit(thebot, deal, deal_db_data, profit_config):
    """Update deal (short or long) and increase SL (Trailing SL) when profit has increased."""

    deal_monitored = 0

    actual_profit_percentage = float(deal["actual_profit_percentage"])
    last_profit_percentage = float(deal_db_data["last_profit_percentage"])

    if actual_profit_percentage > last_profit_percentage:
        sl_increment_factor = float(profit_config.get("sl-increment-factor"))
        tp_increment_factor = float(profit_config.get("tp-increment-factor"))

        if sl_increment_factor > 0.0 or tp_increment_factor > 0.0:
            activation_diff = actual_profit_percentage - float(profit_config.get("activation-percentage"))

            # SL data contains three values:
            # 0. The sold or bought average price
            # 1. The calculated SL price
            # 2. The SL percentage on 3C axis (inverted range compared to TP axis)
            sl_data = calculate_sl_percentage(deal, profit_config, activation_diff)

            current_sl_percentage = float(deal["stop_loss_percentage"])
            if fabs(sl_data[2]) > 0.0 and sl_data[2] != current_sl_percentage:
                new_sl_timeout = int(profit_config.get("sl-timeout"))

                # Calculate understandable SL percentage (TP axis range) based on average price
                new_average_price_sl_percentage = 0.0

                if deal["strategy"] == "short":
                    new_average_price_sl_percentage = calculate_average_price_sl_percentage_short(
                            sl_data[1], sl_data[0]
                        )
                else:
                    new_average_price_sl_percentage = calculate_average_price_sl_percentage_long(
                            sl_data[1], sl_data[0]
                        )

                logger.debug(
                    f"{deal['pair']}/{deal['id']}: new average SL "
                    f"of {new_average_price_sl_percentage}% calculated "
                    f"based on average price {sl_data[0]} and "
                    f"SL price {sl_data[1]}."
                )

                logger.info(
                    f"\"{thebot['name']}\": {deal['pair']}/{deal['id']} profit increased "
                    f"from {last_profit_percentage}% to {actual_profit_percentage}%. "
                    f"StopLoss increased from {deal_db_data['last_readable_sl_percentage']}% to "
                    f"{new_average_price_sl_percentage}%. ",
                    True
                )

                # Calculate new TP percentage based on the increased profit and increment factor
                current_tp_percentage = float(deal["take_profit"])
                new_tp_percentage = round(
                    current_tp_percentage + (
                            (actual_profit_percentage - last_profit_percentage)
                            * tp_increment_factor
                        ), 2
                )

                if new_tp_percentage > current_tp_percentage:
                    logger.info(
                        f"TakeProfit increased from {current_tp_percentage}% "
                        f"to {new_tp_percentage}%",
                        True
                    )

                # Check whether there is an old timeout, and log when the new time out is different
                current_sl_timeout = deal["stop_loss_timeout_in_seconds"]
                if current_sl_timeout is not None and current_sl_timeout != new_sl_timeout:
                    logger.info(
                        f"StopLoss timeout changed from {current_sl_timeout}s "
                        f"to {new_sl_timeout}s",
                        True
                    )

                # Update deal in 3C
<<<<<<< HEAD
                update_deal_profit(thebot, deal, sl_data[2], new_tp_percentage)
=======
                update_deal(thebot, deal, sl_data[2], new_tp_percentage, new_sl_timeout)
>>>>>>> 72882a6c

                # Update deal in our database
                update_profit_in_db(
                    deal['id'], actual_profit_percentage, new_average_price_sl_percentage, new_tp_percentage
                )
            else:
                logger.debug(
                    f"{deal['pair']}/{deal['id']}: calculated SL of {sl_data[2]}% which "
                    f"is equal to current SL {current_sl_percentage}% or "
                    f"is 0.0 which causes 3C to deactive SL; no change made!"
                )

            # SL calculated, so deal must be monitored for any changes (even if an invalid SL has been calculated)
            deal_monitored = 1
        else:
            logger.debug(
                f"{deal['pair']}/{deal['id']}: profit increased from {last_profit_percentage}% "
                f"to {actual_profit_percentage}%, but increment factors are 0.0 so "
                f"no change required for this deal."
            )
    else:
        logger.debug(
            f"{deal['pair']}/{deal['id']}: no profit increase "
            f"(current: {actual_profit_percentage}%, "
            f"previous: {last_profit_percentage}%). Keep on monitoring."
        )

    return deal_monitored


def is_new_deal(cursor, dealid):
    """Return True if the deal is not know yet, otherwise False"""

    if cursor.execute(f"SELECT * FROM deal_profit WHERE dealid = {dealid}").fetchone():
        return False
    else:
        return True


def get_deal_profit_db_data(cursor, dealid):
    """Check if deal was already logged and get stored data."""

    return cursor.execute(f"SELECT * FROM deal_profit WHERE dealid = {dealid}").fetchone()


def get_deal_safety_db_data(cursor, dealid):
    """Check if deal was already logged and get stored data."""

    return cursor.execute(f"SELECT * FROM deal_safety WHERE dealid = {dealid}").fetchone()


def remove_closed_deals(bot_id, current_deals):
    """Remove all deals for the given bot, except the ones in the list."""

    if current_deals:
        # Remove start and end square bracket so we can properly use it
        current_deals_str = str(current_deals)[1:-1]

        logger.debug(f"Deleting old deals from bot {bot_id} except {current_deals_str}")
        db.execute(
            f"DELETE FROM deal_profit WHERE botid = {bot_id} AND dealid NOT IN ({current_deals_str})"
        )
        db.execute(
            f"DELETE FROM deal_safety WHERE botid = {bot_id} AND dealid NOT IN ({current_deals_str})"
        )

        db.commit()


def remove_all_deals(bot_id):
    """Remove all stored deals for the specified bot."""

    logger.debug(
        f"Removing all stored deals for bot {bot_id}."
    )

    db.execute(
        f"DELETE FROM deal_profit WHERE botid = {bot_id}"
    )
    db.execute(
        f"DELETE FROM deal_safety WHERE botid = {bot_id}"
    )

    db.commit()


<<<<<<< HEAD
def get_bot_next_process_time(bot_id):
    """Get the next processing time for the specified bot."""

    dbrow = cursor.execute(
            f"SELECT next_processing_timestamp FROM bots WHERE botid = {bot_id}"
        ).fetchone()

    nexttime = int(time.time())
    if dbrow is not None:
        nexttime = dbrow["next_processing_timestamp"]
    else:
        # Record missing, create one
        set_bot_next_process_time(bot_id, nexttime)

    return nexttime


def set_bot_next_process_time(bot_id, new_time):
    """Set the next processing time for the specified bot."""

    logger.debug(
        f"Next processing for bot {bot_id} not before "
        f"{unix_timestamp_to_string(new_time, '%Y-%m-%d %H:%M:%S')}."
    )

    db.execute(
        f"REPLACE INTO bots (botid, next_processing_timestamp) "
        f"VALUES ({bot_id}, {new_time})"
    )

    db.commit()


def add_deal_in_db(deal_id, bot_id):
    """Add default data for deal (short or long) to database."""

    db.execute(
        f"INSERT INTO deal_profit ("
=======
def add_deal_in_db(deal_id, bot_id, tp_percentage, readable_sl_percentage, readable_tp_percentage):
    """Add deal (short or long) to database."""

    db.execute(
        f"INSERT or REPLACE INTO deals ("
>>>>>>> 72882a6c
        f"dealid, "
        f"botid, "
        f"last_profit_percentage, "
        f"last_readable_sl_percentage, "
        f"last_readable_tp_percentage "
        f") VALUES ("
        f"{deal_id}, {bot_id}, {0.0}, {0.0}, {0.0}"
        f")"
    )
    db.execute(
        f"INSERT INTO deal_safety ("
        f"dealid, "
        f"botid, "
        f"last_profit_percentage, "
        f"last_readable_sl_percentage, "
        f"last_readable_tp_percentage "
        f") VALUES ("
        f"{deal_id}, {bot_id}, {0.0}, {0.0}, {0.0}"
        f")"
    )

    db.commit()


def update_profit_in_db(deal_id, tp_percentage, readable_sl_percentage, readable_tp_percentage):
    """Update deal profit related fields (short or long) in database."""

    db.execute(
        f"UPDATE deal_profit SET "
        f"last_profit_percentage = {tp_percentage}, "
        f"last_readable_sl_percentage = {readable_sl_percentage}, "
        f"last_readable_tp_percentage = {readable_tp_percentage} "
        f"WHERE dealid = {deal_id}"
    )

    db.commit()


def update_safetyorder_in_db(deal_id, filled_so_count, next_so_percentage, so_order_id):
    """Update deal safety related fields (short or long) in database."""

    db.execute(
        f"UPDATE deal_safety SET "
        f"filled_so_count = {filled_so_count}, "
        f"next_so_percentage = {next_so_percentage}, "
        f"manual_safety_order_id = {so_order_id} "
        f"WHERE dealid = {deal_id}"
    )

    db.commit()

###################################################################################################################################################
def handle_deal_safety(thebot, thedeal, deal_db_data, safety_config, total_negative_profit):
    """Handle the Safety Orders for this deal."""

    deal_monitored = 0

    # Debug data, remove later...
    logger.info(
        f"Processing deal {thedeal['id']} with current profit {float(thedeal['actual_profit_percentage'])}%. Total is {total_negative_profit}%. \n"
        f"Max SO: {thedeal['max_safety_orders']}, Active: {thedeal['active_safety_orders_count']}, Current active: {thedeal['current_active_safety_orders_count']}, Completed: {thedeal['completed_safety_orders_count']}. "
        f"Manual SO active: {thedeal['active_manual_safety_orders']}, Completed manual SO: {thedeal['completed_manual_safety_orders_count']}. "
        f"Stored bought SO: {deal_db_data['filled_so_count']}"
    )

    logger.info(f"Total negative profit: {total_negative_profit}, next: {deal_db_data['next_so_percentage']}")

    if fabs(total_negative_profit) < deal_db_data["sl_so_percentage"]:
        # Price suddenly went up and passed our SL.


    if fabs(total_negative_profit) > deal_db_data["last_drop_percentage"]:
        # More drop, see if SL needs to be decreased
            # Update monitor_so_percentage in DB if so
        # Update last_drop_percentage in db





    # Only process the deal when no manual SO is pending and the negative profit has reached the next SO
    if thedeal['active_manual_safety_orders'] > 0:
        logger.info("Manual Safety Order in progress, wait for it to complete.")
    else:
        if fabs(total_negative_profit) > deal_db_data["next_so_percentage"]:
            # SO data contains four values:
            # 0. The number of configured Safety Orders to be filled using a Manual trade
            # 1. The total volume for those number of Safety Orders
            # 2. The buy price of that volume
            # 3. The next total negative profit percentage on which the next Safety Order is configured
            sodata = calculate_safety_order(thebot, thedeal, deal_db_data, total_negative_profit)

            logger.info(
                f"SO data: {sodata}..."
            )

            if sodata[0] > 0:
                logger.info("Adding safety funds for deal...")

                so_price = sodata[2]
                if so_price > float(thedeal["current_price"]):
                    logger.info(
                        f"Current price {thedeal['current_price']} lower than so price {so_price}"
                    )
                    so_price = float(thedeal["current_price"])
                
                quantity = sodata[1] / so_price

                logger.info(
                    f"Quantity based on volume {sodata[1]} and price {so_price}; {quantity} "
                )

                get_data_for_add_funds(thedeal)

                if update_deal_add_safety_funds(thebot, thedeal, quantity, so_price):
                    orderid = get_deal_open_safety_orders(thedeal)

                    newtotalso = deal_db_data["filled_so_count"] + sodata[0]
                    logger.info(
                        f"Updating deal {thedeal['id']} SO to {newtotalso} and next SO on {sodata[3]}%"
                        f"Open order is {orderid}"
                    )
                    update_safetyorder_in_db(thedeal["id"], newtotalso, sodata[3], orderid)
                else:
                    logger.error(
                        f"Failed to add Manual SO for deal {thedeal['id']}"
                    )
            elif deal_db_data["next_so_percentage"] == 0.0 or sodata[3] > deal_db_data["next_so_percentage"]:
                logger.info(f"Updating next so percentage to {sodata[3]}%")
                update_safetyorder_in_db(thedeal["id"], deal_db_data["filled_so_count"], sodata[3], 0)
            else:
                logger.info("No safety funds for deal required at this time")
        else:
            logger.info(f"Profit has not reached next so at {deal_db_data['next_so_percentage']}")

    return deal_monitored


def calculate_safety_order(thebot, deal_data, deal_db_data, total_negative_profit):
    """Calculate the next SO order."""

    # Return values
    sobuycount = 0
    sobuyvolume = 0.0
    sobuyprice = 0.0
    sonextdroppercentage = 0.0

    # Default values before calculation(s)
    sovolume = totalvolume = 0.0
    sopercentagedropfrombaseprice = percentagetotaldrop = 0.0
    sobuyprice = 0.0

    # The SO loop
    socounter = 0
    while socounter < deal_data['max_safety_orders']:
        # Print data of SO we are currently at
        logger.info(
            f"At SO {socounter} --- Volume: {sovolume}/{totalvolume}, Drop: {sopercentagedropfrombaseprice}/{percentagetotaldrop}, Price: {sobuyprice}"
        )

        # Calculate data for the next SO
        nextsovolume = 0.0
        nextsopercentagedropfrombaseprice = 0.0

        if socounter == 0:
            nextsovolume = float(thebot["safety_order_volume"])
            nextsopercentagedropfrombaseprice = float(thebot["safety_order_step_percentage"])
        else:
            nextsovolume = float(sovolume) * float(thebot["martingale_volume_coefficient"])
            nextsopercentagedropfrombaseprice = float(sopercentagedropfrombaseprice) * float(thebot["martingale_step_coefficient"])

        nextsototalvolume = totalvolume + nextsovolume
        nextsopercentagetotaldrop = percentagetotaldrop + nextsopercentagedropfrombaseprice
        nextsobuyprice = float(deal_data["base_order_average_price"])  * ((100.0 - nextsopercentagetotaldrop) / 100.0)

        # Print data for next SO
        logger.info(
            f"Calculated next SO {socounter + 1} --- Volume: {nextsovolume}/{nextsototalvolume}, Drop: {nextsopercentagedropfrombaseprice}/{nextsopercentagetotaldrop}, Price: {nextsobuyprice}"
        )

        # Descision making :) Optimize later...
        if socounter < deal_db_data["filled_so_count"]:
            logger.info(f"SO {socounter} already filled!")

            sovolume = nextsovolume
            totalvolume = nextsototalvolume
            sopercentagedropfrombaseprice = nextsopercentagedropfrombaseprice
            percentagetotaldrop = nextsopercentagetotaldrop
            sobuyprice = nextsobuyprice

            socounter += 1
        elif nextsopercentagetotaldrop <= fabs(total_negative_profit):
            logger.info(f"Next SO {socounter + 1} not filled and required based on (negative) profit!")

            sovolume = nextsovolume
            totalvolume = nextsototalvolume
            sopercentagedropfrombaseprice = nextsopercentagedropfrombaseprice
            percentagetotaldrop = nextsopercentagetotaldrop
            sobuyprice = nextsobuyprice

            socounter += 1

            sobuycount += 1
            sobuyvolume += nextsovolume
            sobuyprice = nextsobuyprice
        elif nextsopercentagetotaldrop > fabs(total_negative_profit):
            logger.info(f"Next SO {socounter + 1} not filled and not required! Stop at SO {socounter}")

            sonextdroppercentage = nextsopercentagetotaldrop

            break
        else:
            logger.info("BIG ERROR, unhandled case!")
            sys.exit(1)

    logger.info(
        f"SO level {socounter} reached. Need to buy {sobuycount} - {sobuyvolume}/{sobuyprice}! Next SO at {sonextdroppercentage}"
    )

    return sobuycount, sobuyvolume, sobuyprice, sonextdroppercentage


#######################################################################################################################################################

def open_tsl_db():
    """Create or open database to store bot and deals data."""

    try:
        dbname = f"{program}.sqlite3"
        dbpath = f"file:{datadir}/{dbname}?mode=rw"
        dbconnection = sqlite3.connect(dbpath, uri=True)
        dbconnection.row_factory = sqlite3.Row

        logger.info(f"Database '{datadir}/{dbname}' opened successfully")

    except sqlite3.OperationalError:
        dbconnection = sqlite3.connect(f"{datadir}/{dbname}")
        dbconnection.row_factory = sqlite3.Row
        dbcursor = dbconnection.cursor()
        logger.info(f"Database '{datadir}/{dbname}' created successfully")

        dbcursor.execute(
            "CREATE TABLE IF NOT EXISTS deal_profit ("
            "dealid INT Primary Key, "
            "botid INT, "
            "last_profit_percentage FLOAT, "
            "last_readable_sl_percentage FLOAT, "
            "last_readable_tp_percentage FLOAT"
            ")"
        )

        dbcursor.execute(
            "CREATE TABLE IF NOT EXISTS deal_safety ("
            "dealid INT Primary Key, "
            "botid INT, "
            "last_drop_percentage FLOAT, "
            "sl_so_percentage FLOAT, "
            "monitor_so_percentage FLOAT, "
            "filled_so_count INT, "
            "active_so_order_id INT"
            ")"
        )

        dbcursor.execute(
            "CREATE TABLE IF NOT EXISTS bots ("
            "botid INT Primary Key, "
            "next_processing_timestamp INT"
            ")"
        )

        logger.info("Database tables created successfully")

    return dbconnection


def upgrade_trailingstoploss_tp_db():
    """Upgrade database if needed."""

    # Changes required for readable SL percentages
    try:
        try:
            # DROP column supported from sqlite 3.35.0 (2021.03.12)
            cursor.execute("ALTER TABLE deals DROP COLUMN last_stop_loss_percentage")
        except sqlite3.OperationalError:
            logger.debug("Older SQLite version; not used column not removed")

        cursor.execute("ALTER TABLE deals ADD COLUMN last_readable_sl_percentage FLOAT DEFAULT 0.0")
        cursor.execute("ALTER TABLE deals ADD COLUMN last_readable_tp_percentage FLOAT DEFAULT 0.0")

        cursor.execute(
            "CREATE TABLE IF NOT EXISTS bots ("
            "botid INT Primary Key, "
            "next_processing_timestamp INT"
            ")"
        )

        logger.info("Database schema upgraded for readable percentages")
    except sqlite3.OperationalError:
        logger.debug("Database schema up-to-date for readable percentages")

    # Changes required for handling Safety Orders
    try:
        cursor.execute("ALTER TABLE deals RENAME TO deal_profit")

        cursor.execute(
            "CREATE TABLE IF NOT EXISTS deal_safety ("
            "dealid INT Primary Key, "
            "botid INT, "
            "last_drop_percentage FLOAT, "
            "filled_so_count INT, "
            "next_so_percentage FLOAT, "
            "active_so_order_id INT"
            ")"
        )

        logger.info("Database schema upgraded for safety orders")
    except sqlite3.OperationalError:
        logger.debug("Database schema up-to-date for safety orders")


# Start application
program = Path(__file__).stem

# Parse and interpret options.
parser = argparse.ArgumentParser(description="Cyberjunky's 3Commas bot helper.")
parser.add_argument("-d", "--datadir", help="data directory to use", type=str)

args = parser.parse_args()
if args.datadir:
    datadir = args.datadir
else:
    datadir = os.getcwd()

# Create or load configuration file
config = load_config()
if not config:
    # Initialise temp logging
    logger = Logger(datadir, program, None, 7, False, False)
    logger.info(
        f"Created example config file '{datadir}/{program}.ini', edit it and restart the program"
    )
    sys.exit(0)
else:
    # Handle timezone
    if hasattr(time, "tzset"):
        os.environ["TZ"] = config.get(
            "settings", "timezone", fallback="Europe/Amsterdam"
        )
        time.tzset()

    # Init notification handler
    notification = NotificationHandler(
        program,
        config.getboolean("settings", "notifications"),
        config.get("settings", "notify-urls"),
    )

    # Initialise logging
    logger = Logger(
        datadir,
        program,
        notification,
        int(config.get("settings", "logrotate", fallback=7)),
        config.getboolean("settings", "debug"),
        config.getboolean("settings", "notifications"),
    )

    # Upgrade config file if needed
    config = upgrade_config(logger, config)

    logger.info(f"Loaded configuration from '{datadir}/{program}.ini'")

# Initialize 3Commas API
api = init_threecommas_api(config)

# Initialize or open the database
db = open_tsl_db()
cursor = db.cursor()

# Upgrade the database if needed
upgrade_trailingstoploss_tp_db()

# TrailingStopLoss and TakeProfit %
while True:

    config = load_config()
    logger.info(f"Reloaded configuration from '{datadir}/{program}.ini'")

    # Configuration settings
    check_interval = int(config.get("settings", "check-interval"))
    monitor_interval = int(config.get("settings", "monitor-interval"))

    # Used to determine the correct interval
    deals_to_monitor = 0

    # Current time to determine which bots to process
    starttime = int(time.time())

    for section in config.sections():
        if section.startswith("tsl_tp_"):
            # Bot configuration for section
            botids = json.loads(config.get(section, "botids"))

            # Get and check the profit-config for this section
            sectionprofitconfig = json.loads(config.get(section, "profit-config"))
            if len(sectionprofitconfig) == 0:
                logger.warning(
                    f"Section {section} has an empty \'profit-config\'. Skipping this section!"
                )
                continue

            sectionsafetyconfig = json.loads(config.get(section, "safety-config"))
            if len(sectionsafetyconfig) == 0:
                logger.warning(
                    f"Section {section} has an empty \'safety-config\'. Skipping this section!"
                )
                continue

            # Walk through all bots configured
            for bot in botids:
                nextprocesstime = get_next_process_time(db, "bots", "botid", bot)

                # Only process the bot if it's time for the next interval, or
                # time exceeds the check interval (clock has changed somehow)
                if starttime >= nextprocesstime or (
                        abs(nextprocesstime - starttime) > check_interval
                ):
                    boterror, botdata = api.request(
                        entity="bots",
                        action="show",
                        action_id=str(bot),
                    )
                    if botdata:
                        bot_deals_to_monitor = process_deals(botdata, sectionprofitconfig, sectionsafetyconfig)

                        # Determine new time to process this bot, based on the monitored deals
                        newtime = starttime + (
                                check_interval if bot_deals_to_monitor == 0 else monitor_interval
                            )
                        set_next_process_time(db, "bots", "botid", bot, newtime)

                        deals_to_monitor += bot_deals_to_monitor
                    else:
                        if boterror and "msg" in boterror:
                            logger.error("Error occurred updating bots: %s" % boterror["msg"])
                        else:
                            logger.error("Error occurred updating bots")
                else:
                    logger.debug(
                        f"Bot {bot} will be processed after "
                        f"{unix_timestamp_to_string(nextprocesstime, '%Y-%m-%d %H:%M:%S')}."
                    )
        elif section not in ("settings"):
            logger.warning(
                f"Section '{section}' not processed (prefix 'tsl_tp_' missing)!",
                False
            )

    timeint = check_interval if deals_to_monitor == 0 else monitor_interval
    if not wait_time_interval(logger, notification, timeint, False):
        break<|MERGE_RESOLUTION|>--- conflicted
+++ resolved
@@ -54,6 +54,7 @@
     })
     cfgsectionprofitconfig.append({
         "activation-percentage": "3.0",
+        "activation-so-count": "0",
         "initial-stoploss-percentage": "2.0",
         "sl-timeout": "0",
         "sl-increment-factor": "0.4",
@@ -109,7 +110,6 @@
         thelogger.info("Upgraded the configuration file")
 
     for cfgsection in cfg.sections():
-<<<<<<< HEAD
         if cfgsection.startswith("tsl_tp_"):
             if not cfg.has_option(cfgsection, "profit-config"):
                 cfg.set(cfgsection, "profit-config", config.get(cfgsection, "config"))
@@ -132,21 +132,13 @@
                 cfgsectionconfig = list()
                 cfgsectionconfig.append({
                     "activation-percentage": cfg.get(cfgsection, "activation-percentage"),
+                    "activation-so-count": cfg.get("settings", "activation-so-count"),
                     "initial-stoploss-percentage": cfg.get(cfgsection, "initial-stoploss-percentage"),
+                    "sl-timeout": cfg.get(cfgsection, "sl-timeout"),
                     "sl-increment-factor": cfg.get(cfgsection, "sl-increment-factor"),
                     "tp-increment-factor": cfg.get(cfgsection, "tp-increment-factor"),
                 })
-=======
-        if cfgsection.startswith("tsl_tp_") and not cfg.has_option(cfgsection, "config"):
-            cfgsectionconfig = list()
-            cfgsectionconfig.append({
-                "activation-percentage": cfg.get(cfgsection, "activation-percentage"),
-                "activation-so-count": cfg.get("settings", "activation-so-count"),
-                "initial-stoploss-percentage": cfg.get(cfgsection, "initial-stoploss-percentage"),
-                "sl-increment-factor": cfg.get(cfgsection, "sl-increment-factor"),
-                "tp-increment-factor": cfg.get(cfgsection, "tp-increment-factor"),
-            })
->>>>>>> 72882a6c
+
 
                 cfg.set(cfgsection, "config", json.dumps(cfgsectionconfig))
 
@@ -158,41 +150,33 @@
                 with open(f"{datadir}/{program}.ini", "w+") as cfgfile:
                     cfg.write(cfgfile)
 
-<<<<<<< HEAD
                 thelogger.info("Upgraded section %s to have config list" % cfgsection)
+            elif cfg.has_option(cfgsection, "profit-config"):
+                jsonconfiglist = list()
+                for configsectionconfig in json.loads(cfg.get(cfgsection, "profit-config")):
+                    if "activation-so-count" not in configsectionconfig:
+                        cfgsectionconfig = {
+                            "activation-percentage": configsectionconfig.get("activation-percentage"),
+                            "activation-so-count": "0",
+                            "initial-stoploss-percentage": configsectionconfig.get("initial-stoploss-percentage"),
+                            "sl-timeout": configsectionconfig.get("sl-timeout"),
+                            "sl-increment-factor": configsectionconfig.get("sl-increment-factor"),
+                            "tp-increment-factor": configsectionconfig.get("tp-increment-factor"),
+                        }
+                        jsonconfiglist.append(cfgsectionconfig)
+
+                if len(jsonconfiglist) > 0:
+                    cfg.set(cfgsection, "config", json.dumps(jsonconfiglist))
+
+                    with open(f"{datadir}/{program}.ini", "w+") as cfgfile:
+                        cfg.write(cfgfile)
+
+                    thelogger.info("Updates section %s to add activation-so-count" % cfgsection)
 
     return cfg
 
 
-def update_deal_profit(thebot, deal, new_stoploss, new_take_profit):
-=======
-            thelogger.info("Upgraded section %s to have config list" % cfgsection)
-        if cfgsection.startswith("tsl_tp_") and cfg.has_option(cfgsection, "config"):
-            jsonconfiglist = list()
-            for configsectionconfig in json.loads(cfg.get(cfgsection, "config")):
-                if "activation-so-count" not in configsectionconfig:
-                    cfgsectionconfig = {
-                        "activation-percentage": configsectionconfig.get("activation-percentage"),
-                        "activation-so-count": "0",
-                        "initial-stoploss-percentage": configsectionconfig.get("initial-stoploss-percentage"),
-                        "sl-timeout": configsectionconfig.get("sl-timeout"),
-                        "sl-increment-factor": configsectionconfig.get("sl-increment-factor"),
-                        "tp-increment-factor": configsectionconfig.get("tp-increment-factor"),
-                    }
-                    jsonconfiglist.append(cfgsectionconfig)
-
-            if len(jsonconfiglist) > 0:
-                cfg.set(cfgsection, "config", json.dumps(jsonconfiglist))
-
-                with open(f"{datadir}/{program}.ini", "w+") as cfgfile:
-                    cfg.write(cfgfile)
-
-                thelogger.info("Updates section %s to add activation-so-count" % cfgsection)
-    return cfg
-
-
-def update_deal(thebot, deal, new_stoploss, new_take_profit, sl_timeout):
->>>>>>> 72882a6c
+def update_deal_profit(thebot, deal, new_stoploss, new_take_profit, sl_timeout):
     """Update bot with new SL and TP."""
 
     bot_name = thebot["name"]
@@ -223,7 +207,6 @@
                 "Error occurred updating deal with new SL/TP values: %s" % error["msg"]
             )
         else:
-<<<<<<< HEAD
             logger.error("Error occurred updating deal with new SL/TP valuess")
 
 
@@ -332,9 +315,6 @@
             logger.error("Error occurred adding funds for safety to deal")
 
     return activeorderid
-=======
-            logger.error("Error occurred updating bot with new SL/TP values")
->>>>>>> 72882a6c
 
 
 def calculate_slpercentage_base_price_short(sl_price, base_price):
@@ -440,15 +420,6 @@
                 # Check whether the actual_profit_percentage can be obtained from the deal,
                 # If it can't, skip this deal.
 
-<<<<<<< HEAD
-                if is_new_deal(cursor, deal_id):
-                    # New deal, so add to database
-                    add_deal_in_db(deal_id, botid)
-
-                if float(deal["actual_profit_percentage"]) >= 0.0:
-                    # Deal is in positive profit, so TSL mode which requires the profit-config
-                    deal_db_data = get_deal_profit_db_data(cursor, deal_id)
-=======
                 if not check_float(deal["actual_profit_percentage"]):
                     logger.info(
                         f"\"{thebot['name']}\": {deal['pair']}/{deal['id']} does no longer "
@@ -458,27 +429,20 @@
                     continue
 
                 current_deals.append(deal_id)
-                existing_deal = check_deal(cursor, deal_id)
-
-                actual_profit_config = get_config_for_profit(
-                    section_config, float(deal["actual_profit_percentage"])
-                    )
-
-                if not existing_deal and actual_profit_config:
-                    if not deal['completed_safety_orders_count'] >= int(actual_profit_config.get("activation-so-count")):
-                        logger.debug(
-                            f"\"{thebot['name']}\": {deal['pair']}/{deal['id']} has lower active safety orders then "
-                            f"configured"
+
+                if is_new_deal(cursor, deal_id):
+                    # New deal, so add to database
+                    add_deal_in_db(deal_id, botid)
+
+                if float(deal["actual_profit_percentage"]) >= 0.0:
+                    # Deal is in positive profit, so TSL mode which requires the profit-config
+                    deal_db_data = get_deal_profit_db_data(cursor, deal_id)
+
+
+                    actual_profit_config = get_config_for_profit(
+                        section_profit_config, float(deal["actual_profit_percentage"])
                         )
-                        continue
-                    monitored_deals = +1
->>>>>>> 72882a6c
-
-                    actual_profit_config = get_config_for_profit(
-                            section_profit_config, float(deal["actual_profit_percentage"])
-                        )
-
-<<<<<<< HEAD
+
                     if actual_profit_config:
                         monitored_deals += handle_deal_profit(
                                 thebot, deal, deal_db_data, actual_profit_config
@@ -496,14 +460,6 @@
                     monitored_deals += handle_deal_safety(
                                 thebot, deal, deal_db_data, actual_safety_config, totalnegativeprofit
                             )
-=======
-                        handle_update_deal(
-                            thebot, deal, existing_deal, actual_profit_config
-                        )
-                    else:
-                        # Existing deal, but stoploss is 0.0 which means it has been reset
-                        remove_active_deal(deal_id)
->>>>>>> 72882a6c
             else:
                 logger.warning(
                     f"Unknown strategy {deal['strategy']} for deal {deal_id}"
@@ -645,11 +601,7 @@
             )
 
         # Update deal in 3C
-<<<<<<< HEAD
-        update_deal_profit(thebot, deal, sl_data[2], new_tp_percentage)
-=======
-        update_deal(thebot, deal, sl_data[2], new_tp_percentage, sl_timeout)
->>>>>>> 72882a6c
+        update_deal_profit(thebot, deal, sl_data[2], new_tp_percentage, sl_timeout)
 
         # Add deal to our database
         add_deal_in_db(
@@ -666,6 +618,13 @@
     """Update deal (short or long) and increase SL (Trailing SL) when profit has increased."""
 
     deal_monitored = 0
+    
+    if not deal['completed_safety_orders_count'] >= int(profit_config.get("activation-so-count")):
+        logger.debug(
+            f"\"{thebot['name']}\": {deal['pair']}/{deal['id']} has lower active safety orders then "
+            f"configured"
+        )
+        return deal_monitored
 
     actual_profit_percentage = float(deal["actual_profit_percentage"])
     last_profit_percentage = float(deal_db_data["last_profit_percentage"])
@@ -740,11 +699,7 @@
                     )
 
                 # Update deal in 3C
-<<<<<<< HEAD
-                update_deal_profit(thebot, deal, sl_data[2], new_tp_percentage)
-=======
-                update_deal(thebot, deal, sl_data[2], new_tp_percentage, new_sl_timeout)
->>>>>>> 72882a6c
+                update_deal_profit(thebot, deal, sl_data[2], new_tp_percentage, new_sl_timeout)
 
                 # Update deal in our database
                 update_profit_in_db(
@@ -831,7 +786,6 @@
     db.commit()
 
 
-<<<<<<< HEAD
 def get_bot_next_process_time(bot_id):
     """Get the next processing time for the specified bot."""
 
@@ -870,13 +824,6 @@
 
     db.execute(
         f"INSERT INTO deal_profit ("
-=======
-def add_deal_in_db(deal_id, bot_id, tp_percentage, readable_sl_percentage, readable_tp_percentage):
-    """Add deal (short or long) to database."""
-
-    db.execute(
-        f"INSERT or REPLACE INTO deals ("
->>>>>>> 72882a6c
         f"dealid, "
         f"botid, "
         f"last_profit_percentage, "
@@ -890,9 +837,9 @@
         f"INSERT INTO deal_safety ("
         f"dealid, "
         f"botid, "
-        f"last_profit_percentage, "
-        f"last_readable_sl_percentage, "
-        f"last_readable_tp_percentage "
+        f"filled_so_count, "
+        f"next_so_percentage, "
+        f"manual_safety_order_id "
         f") VALUES ("
         f"{deal_id}, {bot_id}, {0.0}, {0.0}, {0.0}"
         f")"
@@ -944,11 +891,11 @@
 
     logger.info(f"Total negative profit: {total_negative_profit}, next: {deal_db_data['next_so_percentage']}")
 
-    if fabs(total_negative_profit) < deal_db_data["sl_so_percentage"]:
+    #if fabs(total_negative_profit) < deal_db_data["sl_so_percentage"]:
         # Price suddenly went up and passed our SL.
 
 
-    if fabs(total_negative_profit) > deal_db_data["last_drop_percentage"]:
+    #if fabs(total_negative_profit) > deal_db_data["last_drop_percentage"]:
         # More drop, see if SL needs to be decreased
             # Update monitor_so_percentage in DB if so
         # Update last_drop_percentage in db
@@ -1132,11 +1079,14 @@
             "CREATE TABLE IF NOT EXISTS deal_safety ("
             "dealid INT Primary Key, "
             "botid INT, "
-            "last_drop_percentage FLOAT, "
-            "sl_so_percentage FLOAT, "
-            "monitor_so_percentage FLOAT, "
+            #"last_drop_percentage FLOAT, "
+            #"sl_so_percentage FLOAT, "
+            #"monitor_so_percentage FLOAT, "
+            #"filled_so_count INT, "
+            #"active_so_order_id INT"
             "filled_so_count INT, "
-            "active_so_order_id INT"
+            "next_so_percentage FLOAT, "
+            "manual_safety_order_id INT "
             ")"
         )
 
