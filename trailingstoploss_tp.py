#!/usr/bin/env python3
"""Cyberjunky's 3Commas bot helpers."""
import argparse
import configparser
import json
from math import fabs
import os
import sqlite3
import sys
import time
from pathlib import Path

from helpers.logging import Logger, NotificationHandler
from helpers.misc import check_deal, unix_timestamp_to_string, wait_time_interval
from helpers.threecommas import init_threecommas_api

def load_config():
    """Create default or load existing config file."""

    cfg = configparser.ConfigParser(strict=False)
    if cfg.read(f"{datadir}/{program}.ini"):
        return cfg

    cfg["settings"] = {
        "timezone": "Europe/Amsterdam",
        "check-interval": 120,
        "monitor-interval": 60,
        "debug": False,
        "logrotate": 7,
        "3c-apikey": "Your 3Commas API Key",
        "3c-apisecret": "Your 3Commas API Secret",
        "notifications": False,
        "notify-urls": ["notify-url1"],
    }

    cfgsectionconfig = list()
    cfgsectionconfig.append({
        "activation-percentage": "2.0",
        "initial-stoploss-percentage": "0.5",
        "sl-timeout": "0",
        "sl-increment-factor": "0.0",
        "tp-increment-factor": "0.0",
    })
    cfgsectionconfig.append({
        "activation-percentage": "3.0",
        "initial-stoploss-percentage": "2.0",
        "sl-timeout": "0",
        "sl-increment-factor": "0.4",
        "tp-increment-factor": "0.4",
    })

    cfg["tsl_tp_default"] = {
        "botids": [12345, 67890],
        "config": json.dumps(cfgsectionconfig)
    }

    with open(f"{datadir}/{program}.ini", "w") as cfgfile:
        cfg.write(cfgfile)

    return None


def upgrade_config(thelogger, cfg):
    """Upgrade config file if needed."""

    if len(cfg.sections()) == 1:
        # Old configuration containing only one section (settings)
        logger.error(
            f"Upgrading config file '{datadir}/{program}.ini' to support multiple sections"
        )

        cfg["tsl_tp_default"] = {
            "botids": cfg.get("settings", "botids"),
            "activation-percentage": cfg.get("settings", "activation-percentage"),
            "initial-stoploss-percentage": cfg.get("settings", "initial-stoploss-percentage"),
            "sl-increment-factor": cfg.get("settings", "sl-increment-factor"),
            "tp-increment-factor": cfg.get("settings", "tp-increment-factor"),
        }

        cfg.remove_option("settings", "botids")
        cfg.remove_option("settings", "activation-percentage")
        cfg.remove_option("settings", "initial-stoploss-percentage")
        cfg.remove_option("settings", "sl-increment-factor")
        cfg.remove_option("settings", "tp-increment-factor")

        with open(f"{datadir}/{program}.ini", "w+") as cfgfile:
            cfg.write(cfgfile)

        thelogger.info("Upgraded the configuration file")

    for cfgsection in cfg.sections():
        if cfgsection.startswith("tsl_tp_") and not cfg.has_option(cfgsection, "config"):
            cfgsectionconfig = list()
            cfgsectionconfig.append({
                "activation-percentage": cfg.get(cfgsection, "activation-percentage"),
                "initial-stoploss-percentage": cfg.get(cfgsection, "initial-stoploss-percentage"),
                "sl-increment-factor": cfg.get(cfgsection, "sl-increment-factor"),
                "tp-increment-factor": cfg.get(cfgsection, "tp-increment-factor"),
            })

            cfg.set(cfgsection, "config", json.dumps(cfgsectionconfig))

            cfg.remove_option(cfgsection, "activation-percentage")
            cfg.remove_option(cfgsection, "initial-stoploss-percentage")
            cfg.remove_option(cfgsection, "sl-increment-factor")
            cfg.remove_option(cfgsection, "tp-increment-factor")

            with open(f"{datadir}/{program}.ini", "w+") as cfgfile:
                cfg.write(cfgfile)

            thelogger.info("Upgraded section %s to have config list" % cfgsection)
        if cfgsection.startswith("tsl_tp_") and cfg.has_option(cfgsection, "config"):
            jsonconfiglist = list()
            for configsectionconfig in json.loads(cfg.get(cfgsection, "config")):
                if "sl-timeout" not in configsectionconfig:
                    cfgsectionconfig = {
                        "activation-percentage": configsectionconfig.get("activation-percentage"),
                        "initial-stoploss-percentage": configsectionconfig.get("initial-stoploss-percentage"),
                        "sl-timeout": "0",
                        "sl-increment-factor": configsectionconfig.get("sl-increment-factor"),
                        "tp-increment-factor": configsectionconfig.get("tp-increment-factor"),
                    }
                    jsonconfiglist.append(cfgsectionconfig)

            if len(jsonconfiglist) > 0:
                cfg.set(cfgsection, "config", json.dumps(jsonconfiglist))

                with open(f"{datadir}/{program}.ini", "w+") as cfgfile:
                    cfg.write(cfgfile)

                thelogger.info("Updates section %s to add sl-timeout" % cfgsection)
    return cfg


def update_deal(thebot, deal, new_stoploss, new_take_profit, sl_timeout):
    """Update bot with new SL and TP."""

    bot_name = thebot["name"]
    deal_id = deal["id"]

    payload = {
        "deal_id": thebot["id"],
        "stop_loss_percentage": new_stoploss,
        "take_profit": new_take_profit,
    }

    # Check whether there is a timeout set for this config, when there is, set the timeout to this value.
    # Otherwise, send the payload as it is.
    if sl_timeout != 0:
        payload["stop_loss_timeout_enabled"] = True
        payload["stop_loss_timeout_in_seconds"] = sl_timeout
    else:
        payload["stop_loss_timeout_enabled"] = False
        payload["stop_loss_timeout_in_seconds"] = 0

    error, data = api.request(
        entity="deals",
        action="update_deal",
        action_id=str(deal_id),
        payload=payload,
    )
    if data:
        logger.info(
            f"Changing SL for deal {deal['pair']} ({deal_id}) on bot \"{bot_name}\"\n"
            f"Changed SL from {deal['stop_loss_percentage']}% to {new_stoploss}%. "
            f"Changed TP from {deal['take_profit']}% to {new_take_profit}% "
            f"Changed SL timeout from {deal['stop_loss_timeout_in_seconds']}% to  {sl_timeout}s."
        )
    else:
        if error and "msg" in error:
            logger.error(
                "Error occurred updating bot with new SL/TP values: %s" % error["msg"]
            )
        else:
            logger.error("Error occurred updating bot with new SL/TP values")


def calculate_slpercentage_base_price_short(sl_price, base_price):
    """Calculate the SL percentage of the base price for a short deal"""

    return round(
        ((sl_price / base_price) * 100.0) - 100.0,
        2
    )


def calculate_slpercentage_base_price_long(sl_price, base_price):
    """Calculate the SL percentage of the base price for a long deal"""

    return round(
        100.0 - ((sl_price / base_price) * 100.0),
        2
    )


def calculate_average_price_sl_percentage_short(sl_price, average_price):
    """Calculate the SL percentage based on the average price for a short deal"""

    return round(
        100.0 - ((sl_price / average_price) * 100.0),
        2
    )


def calculate_average_price_sl_percentage_long(sl_price, average_price):
    """Calculate the SL percentage based on the average price for a long deal"""

    return round(
        ((sl_price / average_price) * 100.0) - 100.0,
        2
    )

def check_float(potential_float):
    try:
        float(potential_float)
        return True
    except ValueError:
        return False

def get_config_for_profit(section_config, current_profit):
    """Get the settings from the config corresponding to the current profit"""

    profitconfig = {}

    for entry in section_config:
        if current_profit >= float(entry["activation-percentage"]):
            profitconfig = entry
        else:
            break

    logger.debug(
        f"Profit config to use based on current profit {current_profit}% "
        f"is {profitconfig}"
    )

    return profitconfig


def process_deals(thebot, section_config):
    """Check deals from bot, compare against the database and handle them."""

    monitored_deals = 0

    botid = thebot["id"]
    deals = thebot["active_deals"]

    if deals:
        current_deals = []

        for deal in deals:
            deal_id = deal["id"]

            if deal["strategy"] in ("short", "long"):
                # Check whether the actual_profit_percentage can be obtained from the deal,
                # If it can't, skip this deal.

                if deal["actual_profit_percentage"] is "":

<<<<<<< HEAD
                    continue
                else:

                    current_deals.append(deal_id)

                    existing_deal = check_deal(cursor, deal_id)
=======
                existing_deal = check_deal(cursor, deal_id)
                # Prevent crash when in some cases exchange is dropping pairs while deal was not closed by 3commas
                if check_float(deal["actual_profit_percentage"]):
>>>>>>> 26a8e91c
                    actual_profit_config = get_config_for_profit(
                        section_config, float(deal["actual_profit_percentage"])
                        )
                else:
                    logger.info("Dealid " + str(deal_id) + " with pair " + str(deal["pair"]) 
                    + " not existent on exchange anymore. Please cancel deal manually on 3Commas")
                    actual_profit_config = {}

                    if not existing_deal and actual_profit_config:
                        monitored_deals = +1

                        handle_new_deal(thebot, deal, actual_profit_config)
                    elif existing_deal:
                        deal_sl = deal["stop_loss_percentage"]
                        current_stoploss_percentage = 0.0 if deal_sl is None else float(deal_sl)
                        if current_stoploss_percentage != 0.0:
                            monitored_deals = +1

                            handle_update_deal(
                                thebot, deal, existing_deal, actual_profit_config
                            )
                        else:
                            # Existing deal, but stoploss is 0.0 which means it has been reset
                            remove_active_deal(deal_id)
            else:
                logger.warning(
                    f"Unknown strategy {deal['strategy']} for deal {deal_id}"
                )

        # Housekeeping, clean things up and prevent endless growing database
        remove_closed_deals(botid, current_deals)

        logger.debug(
            f"Bot \"{thebot['name']}\" ({botid}) has {len(deals)} deal(s) "
            f"of which {monitored_deals} require monitoring."
        )
    else:
        logger.debug(
            f"Bot \"{thebot['name']}\" ({botid}) has no active deals."
        )
        remove_all_deals(botid)

    return monitored_deals


def calculate_sl_percentage(deal_data, profit_config, activation_diff):
    """Calculate the SL percentage in 3C range"""

    initial_stoploss_percentage = float(profit_config.get("initial-stoploss-percentage"))
    sl_increment_factor = float(profit_config.get("sl-increment-factor"))

    # SL is calculated by 3C on base order price. Because of filled SO's,
    # we must first calculate the SL price based on the average price
    average_price = 0.0
    if deal_data["strategy"] == "short":
        average_price = float(deal_data["sold_average_price"])
    else:
        average_price = float(deal_data["bought_average_price"])

    # Calculate the amount we need to substract or add to the average price based
    # on the configured increments and activation
    percentage_price = average_price * ((initial_stoploss_percentage / 100.0)
                                        + ((activation_diff / 100.0) * sl_increment_factor))

    sl_price = average_price
    if deal_data["strategy"] == "short":
        sl_price -= percentage_price
    else:
        sl_price += percentage_price

    logger.debug(
        f"{deal_data['pair']}/{deal_data['id']}: SL price {sl_price} calculated based on average "
        f"price {average_price}, initial SL of {initial_stoploss_percentage}, "
        f"activation diff of {activation_diff} and sl factor {sl_increment_factor}"
    )

    # Now we know the SL price, let's calculate the percentage from
    # the base order price so we have the desired SL for 3C
    base_price = float(deal_data["base_order_average_price"])
    base_price_sl_percentage = 0.0

    if deal_data["strategy"] == "short":
        base_price_sl_percentage = calculate_slpercentage_base_price_short(
                sl_price, base_price
            )
    else:
        base_price_sl_percentage = calculate_slpercentage_base_price_long(
                sl_price, base_price
            )

    logger.debug(
        f"{deal_data['pair']}/{deal_data['id']}: base SL of {base_price_sl_percentage}% calculated "
        f"based on base price {base_price} and SL price {sl_price}."
    )

    return average_price, sl_price, base_price_sl_percentage


def handle_new_deal(thebot, deal, profit_config):
    """New deal (short or long) to activate SL on"""

    botid = thebot["id"]
    actual_profit_percentage = float(deal["actual_profit_percentage"])

    activation_percentage = float(profit_config.get("activation-percentage"))

    sl_timeout = int(profit_config.get("sl-timeout"))

    # Take space between trigger and actual profit into account
    activation_diff = actual_profit_percentage - activation_percentage

    # SL data contains three values:
    # 0. The sold or bought average price
    # 1. The calculated SL price
    # 2. The SL percentage on 3C axis (inverted range compared to TP axis)
    sl_data = calculate_sl_percentage(deal, profit_config, activation_diff)

    if sl_data[2] != 0.00:
        # Calculate understandable SL percentage (TP axis range) based on average price
        average_price_sl_percentage = 0.0

        if deal["strategy"] == "short":
            average_price_sl_percentage = calculate_average_price_sl_percentage_short(
                    sl_data[1], sl_data[0]
                )
        else:
            average_price_sl_percentage = calculate_average_price_sl_percentage_long(
                    sl_data[1], sl_data[0]
                )

        logger.debug(
            f"{deal['pair']}/{deal['id']}: average SL of {average_price_sl_percentage}% "
            f"calculated based on average price {sl_data[0]} and "
            f"SL price {sl_data[1]}."
        )

        # Calculate new TP percentage
        current_tp_percentage = float(deal["take_profit"])
        new_tp_percentage = round(
            current_tp_percentage
            + (activation_diff * float(profit_config.get("tp-increment-factor"))),
            2
        )

        logger.info(
            f"\"{thebot['name']}\": {deal['pair']}/{deal['id']} "
            f"profit ({actual_profit_percentage}%) above activation ({activation_percentage}%). "
            f"StopLoss activated on {average_price_sl_percentage}%.",
            True
        )

        logger.info(
            f"StopLoss timeout set at {sl_timeout}s",
            True
        )

        if new_tp_percentage > current_tp_percentage:
            logger.info(
                f"TakeProfit increased from {current_tp_percentage}% "
                f"to {new_tp_percentage}%",
                True
            )

        # Update deal in 3C
        update_deal(thebot, deal, sl_data[2], new_tp_percentage, sl_timeout)

        # Add deal to our database
        add_deal_in_db(
            deal["id"], botid, actual_profit_percentage, average_price_sl_percentage, new_tp_percentage
        )
    else:
        logger.debug(
            f"{deal['pair']}/{deal['id']}: calculated SL of {sl_data[2]} which "
            f"will cause 3C not to activate SL. No action taken!"
        )


def handle_update_deal(thebot, deal, existing_deal, profit_config):
    """Update deal (short or long) and increase SL (Trailing SL) when profit has increased."""

    actual_profit_percentage = float(deal["actual_profit_percentage"])
    last_profit_percentage = float(existing_deal["last_profit_percentage"])
    new_sl_timeout = float(profit_config.get("sl-timeout"))

    if actual_profit_percentage > last_profit_percentage:
        sl_increment_factor = float(profit_config.get("sl-increment-factor"))
        tp_increment_factor = float(profit_config.get("tp-increment-factor"))

        if sl_increment_factor > 0.0 or tp_increment_factor > 0.0:
            activation_diff = actual_profit_percentage - float(profit_config.get("activation-percentage"))

            # SL data contains three values:
            # 0. The sold or bought average price
            # 1. The calculated SL price
            # 2. The SL percentage on 3C axis (inverted range compared to TP axis)
            sl_data = calculate_sl_percentage(deal, profit_config, activation_diff)

            current_sl_percentage = float(deal["stop_loss_percentage"])
            if fabs(sl_data[2]) > 0.0 and sl_data[2] != current_sl_percentage:
                # Calculate understandable SL percentage (TP axis range) based on average price
                new_average_price_sl_percentage = 0.0

                if deal["strategy"] == "short":
                    new_average_price_sl_percentage = calculate_average_price_sl_percentage_short(
                            sl_data[1], sl_data[0]
                        )
                else:
                    new_average_price_sl_percentage = calculate_average_price_sl_percentage_long(
                            sl_data[1], sl_data[0]
                        )

                logger.debug(
                    f"{deal['pair']}/{deal['id']}: new average SL "
                    f"of {new_average_price_sl_percentage}% calculated "
                    f"based on average price {sl_data[0]} and "
                    f"SL price {sl_data[1]}."
                )

                logger.info(
                    f"\"{thebot['name']}\": {deal['pair']}/{deal['id']} profit increased "
                    f"from {last_profit_percentage}% to {actual_profit_percentage}%. "
                    f"StopLoss increased from {existing_deal['last_readable_sl_percentage']}% to "
                    f"{new_average_price_sl_percentage}%. ",
                    True
                )

                # Check whether there is an old timeout, and log when the new time out is higher than the old time out
                current_sl_timeout = deal["stop_loss_timeout_in_seconds"]
                if current_sl_timeout is not None:
                    if new_sl_timeout > current_sl_timeout:
                        logger.info(
                            f"StopLoss timeout increased from {current_sl_timeout}s "
                            f"to {new_sl_timeout}s",
                            True
                        )
                    else:
                        logger.info(
                            f"StopLoss timeout decreased from {current_sl_timeout}s "
                            f"to {new_sl_timeout}s",
                            True
                        )

                # Calculate new TP percentage based on the increased profit and increment factor
                current_tp_percentage = float(deal["take_profit"])
                new_tp_percentage = round(
                    current_tp_percentage + (
                            (actual_profit_percentage - last_profit_percentage)
                            * tp_increment_factor
                        ), 2
                )

                if new_tp_percentage > current_tp_percentage:
                    logger.info(
                        f"TakeProfit increased from {current_tp_percentage}% "
                        f"to {new_tp_percentage}%",
                        True
                    )

                # Update deal in 3C
                update_deal(thebot, deal, sl_data[2], new_tp_percentage, new_sl_timeout)

                # Update deal in our database
                update_deal_in_db(
                    deal['id'], actual_profit_percentage, new_average_price_sl_percentage, new_tp_percentage
                )
            else:
                logger.debug(
                    f"{deal['pair']}/{deal['id']}: calculated SL of {sl_data[2]}% which "
                    f"is equal to current SL {current_sl_percentage}% or "
                    f"is 0.0 which causes 3C to deactive SL; no change made!"
                )
        else:
            logger.debug(
                f"{deal['pair']}/{deal['id']}: profit increased from {last_profit_percentage}% "
                f"to {actual_profit_percentage}%, but increment factors are 0.0 so "
                f"no change required for this deal."
            )
    else:
        logger.debug(
            f"{deal['pair']}/{deal['id']}: no profit increase "
            f"(current: {actual_profit_percentage}%, "
            f"previous: {last_profit_percentage}%). Keep on monitoring."
        )


def remove_active_deal(deal_id):
    """Remove long deal (deal SL reset by user)."""

    logger.info(
        f"Deal {deal_id} stoploss deactivated by somebody else; stop monitoring and start "
        f"in the future again if conditions are met."
    )

    db.execute(
        f"DELETE FROM deals WHERE dealid = {deal_id}"
    )

    db.commit()


def remove_closed_deals(bot_id, current_deals):
    """Remove all deals for the given bot, except the ones in the list."""

    if current_deals:
        # Remove start and end square bracket so we can properly use it
        current_deals_str = str(current_deals)[1:-1]

        logger.debug(f"Deleting old deals from bot {bot_id} except {current_deals_str}")
        db.execute(
            f"DELETE FROM deals WHERE botid = {bot_id} AND dealid NOT IN ({current_deals_str})"
        )

        db.commit()


def remove_all_deals(bot_id):
    """Remove all stored deals for the specified bot."""

    logger.debug(
        f"Removing all stored deals for bot {bot_id}."
    )

    db.execute(
        f"DELETE FROM deals WHERE botid = {bot_id}"
    )

    db.commit()


def get_bot_next_process_time(bot_id):
    """Get the next processing time for the specified bot."""

    dbrow = cursor.execute(
            f"SELECT next_processing_timestamp FROM bots WHERE botid = {bot_id}"
        ).fetchone()

    nexttime = int(time.time())
    if dbrow is not None:
        nexttime = dbrow["next_processing_timestamp"]
    else:
        # Record missing, create one
        set_bot_next_process_time(bot_id, nexttime)

    return nexttime


def set_bot_next_process_time(bot_id, new_time):
    """Set the next processing time for the specified bot."""

    logger.debug(
        f"Next processing for bot {bot_id} not before "
        f"{unix_timestamp_to_string(new_time, '%Y-%m-%d %H:%M:%S')}."
    )

    db.execute(
        f"REPLACE INTO bots (botid, next_processing_timestamp) "
        f"VALUES ({bot_id}, {new_time})"
    )

    db.commit()


def add_deal_in_db(deal_id, bot_id, tp_percentage, readable_sl_percentage, readable_tp_percentage):
    """Add deal (short or long) to database."""

    db.execute(
        f"INSERT or REPLACE INTO deals ("
        f"dealid, "
        f"botid, "
        f"last_profit_percentage, "
        f"last_readable_sl_percentage, "
        f"last_readable_tp_percentage) "
        f"VALUES ("
        f"{deal_id}, {bot_id}, {tp_percentage}, {readable_sl_percentage}, {readable_tp_percentage}"
        f")"
    )

    db.commit()


def update_deal_in_db(deal_id, tp_percentage, readable_sl_percentage, readable_tp_percentage):
    """Update deal (short or long) in database."""

    db.execute(
        f"UPDATE deals SET "
        f"last_profit_percentage = {tp_percentage}, "
        f"last_readable_sl_percentage = {readable_sl_percentage}, "
        f"last_readable_tp_percentage = {readable_tp_percentage} "
        f"WHERE dealid = {deal_id}"
    )

    db.commit()


def open_tsl_db():
    """Create or open database to store bot and deals data."""

    try:
        dbname = f"{program}.sqlite3"
        dbpath = f"file:{datadir}/{dbname}?mode=rw"
        dbconnection = sqlite3.connect(dbpath, uri=True)
        dbconnection.row_factory = sqlite3.Row

        logger.info(f"Database '{datadir}/{dbname}' opened successfully")

    except sqlite3.OperationalError:
        dbconnection = sqlite3.connect(f"{datadir}/{dbname}")
        dbconnection.row_factory = sqlite3.Row
        dbcursor = dbconnection.cursor()
        logger.info(f"Database '{datadir}/{dbname}' created successfully")

        dbcursor.execute(
            "CREATE TABLE IF NOT EXISTS deals ("
            "dealid INT Primary Key, "
            "botid INT, "
            "last_profit_percentage FLOAT, "
            "last_readable_sl_percentage FLOAT, "
            "last_readable_tp_percentage FLOAT "
            ")"
        )

        dbcursor.execute(
            "CREATE TABLE IF NOT EXISTS bots ("
            "botid INT Primary Key, "
            "next_processing_timestamp INT"
            ")"
        )

        logger.info("Database tables created successfully")

    return dbconnection


def upgrade_trailingstoploss_tp_db():
    """Upgrade database if needed."""
    try:
        try:
            # DROP column supported from sqlite 3.35.0 (2021.03.12)
            cursor.execute("ALTER TABLE deals DROP COLUMN last_stop_loss_percentage")
        except sqlite3.OperationalError:
            logger.debug("Older SQLite version; not used column not removed")

        cursor.execute("ALTER TABLE deals ADD COLUMN last_readable_sl_percentage FLOAT")
        cursor.execute("ALTER TABLE deals ADD COLUMN last_readable_tp_percentage FLOAT")

        cursor.execute(
            "CREATE TABLE IF NOT EXISTS bots ("
            "botid INT Primary Key, "
            "next_processing_timestamp INT"
            ")"
        )
        logger.info("Database schema upgraded")
    except sqlite3.OperationalError:
        logger.debug("Database schema is up-to-date")


# Start application
program = Path(__file__).stem

# Parse and interpret options.
parser = argparse.ArgumentParser(description="Cyberjunky's 3Commas bot helper.")
parser.add_argument("-d", "--datadir", help="data directory to use", type=str)

args = parser.parse_args()
if args.datadir:
    datadir = args.datadir
else:
    datadir = os.getcwd()

# Create or load configuration file
config = load_config()
if not config:
    # Initialise temp logging
    logger = Logger(datadir, program, None, 7, False, False)
    logger.info(
        f"Created example config file '{datadir}/{program}.ini', edit it and restart the program"
    )
    sys.exit(0)
else:
    # Handle timezone
    if hasattr(time, "tzset"):
        os.environ["TZ"] = config.get(
            "settings", "timezone", fallback="Europe/Amsterdam"
        )
        time.tzset()

    # Init notification handler
    notification = NotificationHandler(
        program,
        config.getboolean("settings", "notifications"),
        config.get("settings", "notify-urls"),
    )

    # Initialise logging
    logger = Logger(
        datadir,
        program,
        notification,
        int(config.get("settings", "logrotate", fallback=7)),
        config.getboolean("settings", "debug"),
        config.getboolean("settings", "notifications"),
    )

    # Upgrade config file if needed
    config = upgrade_config(logger, config)

    logger.info(f"Loaded configuration from '{datadir}/{program}.ini'")

# Initialize 3Commas API
api = init_threecommas_api(config)

# Initialize or open the database
db = open_tsl_db()
cursor = db.cursor()

# Upgrade the database if needed
upgrade_trailingstoploss_tp_db()

# TrailingStopLoss and TakeProfit %
while True:

    config = load_config()
    logger.info(f"Reloaded configuration from '{datadir}/{program}.ini'")

    # Configuration settings
    check_interval = int(config.get("settings", "check-interval"))
    monitor_interval = int(config.get("settings", "monitor-interval"))

    # Used to determine the correct interval
    deals_to_monitor = 0

    # Current time to determine which bots to process
    starttime = int(time.time())

    for section in config.sections():
        if section.startswith("tsl_tp_"):
            # Bot configuration for section
            botids = json.loads(config.get(section, "botids"))

            # Get and check the config for this section
            sectionconfig = json.loads(config.get(section, "config"))
            if len(sectionconfig) == 0:
                logger.warning(
                    f"Section {section} has an empty \'config\'. Skipping this section!"
                )
                continue

            # Walk through all bots configured
            for bot in botids:
                nextprocesstime = get_bot_next_process_time(bot)

                # Only process the bot if it's time for the next interval, or
                # time exceeds the check interval (clock has changed somehow)
                if starttime >= nextprocesstime or (
                        abs(nextprocesstime - starttime) > check_interval
                ):
                    boterror, botdata = api.request(
                        entity="bots",
                        action="show",
                        action_id=str(bot),
                    )
                    if botdata:
                        bot_deals_to_monitor = process_deals(botdata, sectionconfig)

                        # Determine new time to process this bot, based on the monitored deals
                        newtime = starttime + (
                                check_interval if bot_deals_to_monitor == 0 else monitor_interval
                            )
                        set_bot_next_process_time(bot, newtime)

                        deals_to_monitor += bot_deals_to_monitor
                    else:
                        if boterror and "msg" in boterror:
                            logger.error("Error occurred updating bots: %s" % boterror["msg"])
                        else:
                            logger.error("Error occurred updating bots")
                else:
                    logger.debug(
                        f"Bot {bot} will be processed after "
                        f"{unix_timestamp_to_string(nextprocesstime, '%Y-%m-%d %H:%M:%S')}."
                    )

    timeint = check_interval if deals_to_monitor == 0 else monitor_interval
    if not wait_time_interval(logger, notification, timeint, False):
        break<|MERGE_RESOLUTION|>--- conflicted
+++ resolved
@@ -255,26 +255,17 @@
                 # If it can't, skip this deal.
 
                 if deal["actual_profit_percentage"] is "":
-
-<<<<<<< HEAD
+                    logger.info("Dealid " + str(deal_id) + " with pair " + str(deal["pair"]) 
+                    + " not existent on exchange anymore. Please cancel deal manually on 3Commas")
+
                     continue
                 else:
-
                     current_deals.append(deal_id)
-
                     existing_deal = check_deal(cursor, deal_id)
-=======
-                existing_deal = check_deal(cursor, deal_id)
-                # Prevent crash when in some cases exchange is dropping pairs while deal was not closed by 3commas
-                if check_float(deal["actual_profit_percentage"]):
->>>>>>> 26a8e91c
+
                     actual_profit_config = get_config_for_profit(
                         section_config, float(deal["actual_profit_percentage"])
                         )
-                else:
-                    logger.info("Dealid " + str(deal_id) + " with pair " + str(deal["pair"]) 
-                    + " not existent on exchange anymore. Please cancel deal manually on 3Commas")
-                    actual_profit_config = {}
 
                     if not existing_deal and actual_profit_config:
                         monitored_deals = +1
