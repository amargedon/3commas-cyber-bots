#!/usr/bin/env python3
"""Cyberjunky's 3Commas bot helpers."""
import argparse
import configparser
import json
from math import fabs
import os
import sqlite3
import sys
import time
from pathlib import Path

from helpers.logging import Logger, NotificationHandler
from helpers.database import (
    get_next_process_time,
    set_next_process_time
)
from helpers.misc import (
<<<<<<< HEAD
=======
    check_deal,
>>>>>>> 307ccb0a
    unix_timestamp_to_string,
    wait_time_interval
)
from helpers.threecommas import (
    init_threecommas_api
)

def load_config():
    """Create default or load existing config file."""

    cfg = configparser.ConfigParser(strict=False)
    if cfg.read(f"{datadir}/{program}.ini"):
        return cfg

    cfg["settings"] = {
        "timezone": "Europe/Amsterdam",
        "check-interval": 120,
        "monitor-interval": 60,
        "debug": False,
        "logrotate": 7,
        "3c-apikey": "Your 3Commas API Key",
        "3c-apisecret": "Your 3Commas API Secret",
        "notifications": False,
        "notify-urls": ["notify-url1"],
    }

    cfgsectionprofitconfig = list()
    cfgsectionprofitconfig.append({
        "activation-percentage": "2.0",
        "activation-so-count": "0",
        "initial-stoploss-percentage": "0.5",
        "sl-timeout": "0",
        "sl-increment-factor": "0.0",
        "tp-increment-factor": "0.0",
    })
    cfgsectionprofitconfig.append({
        "activation-percentage": "3.0",
        "activation-so-count": "0",
        "initial-stoploss-percentage": "2.0",
        "sl-timeout": "0",
        "sl-increment-factor": "0.4",
        "tp-increment-factor": "0.4",
    })

    cfgsectionsafetyconfig = list()
    cfgsectionsafetyconfig.append({
        "activation-percentage": "-1.0",
        "increment-factor": "0.25",
        "limit-order-deviation": "0.00",
    })

    cfg["tsl_tp_default"] = {
        "botids": [12345, 67890],
        "profit-config": json.dumps(cfgsectionprofitconfig),
        "safety-config": json.dumps(cfgsectionsafetyconfig)
    }

    with open(f"{datadir}/{program}.ini", "w") as cfgfile:
        cfg.write(cfgfile)

    return None


def upgrade_config(thelogger, cfg):
    """Upgrade config file if needed."""

    if len(cfg.sections()) == 1:
        # Old configuration containing only one section (settings)
        logger.error(
            f"Upgrading config file '{datadir}/{program}.ini' to support multiple sections"
        )

        cfg["tsl_tp_default"] = {
            "botids": cfg.get("settings", "botids"),
            "activation-percentage": cfg.get("settings", "activation-percentage"),
            "activation-so-count": cfg.get("settings", "activation-so-count"),
            "initial-stoploss-percentage": cfg.get("settings", "initial-stoploss-percentage"),
            "sl-increment-factor": cfg.get("settings", "sl-increment-factor"),
            "tp-increment-factor": cfg.get("settings", "tp-increment-factor"),
        }

        cfg.remove_option("settings", "botids")
        cfg.remove_option("settings", "activation-percentage")
        cfg.remove_option("settings", "initial-stoploss-percentage")
        cfg.remove_option("settings", "sl-increment-factor")
        cfg.remove_option("settings", "tp-increment-factor")

        with open(f"{datadir}/{program}.ini", "w+") as cfgfile:
            cfg.write(cfgfile)

        thelogger.info("Upgraded the configuration file")

    for cfgsection in cfg.sections():
        if cfgsection.startswith("tsl_tp_"):
            if not cfg.has_option(cfgsection, "profit-config"):
                cfg.set(cfgsection, "profit-config", config.get(cfgsection, "config"))
                cfg.remove_option(cfgsection, "config")

                cfgsectionsafetyconfig = list()
                cfgsectionsafetyconfig.append({
                    "activation-percentage": "-1.0",
                    "increment-factor": "0.25",
                    "limit-order-deviation": "0.00",
                })

                cfg.set(cfgsection, "safety-config", json.dumps(cfgsectionsafetyconfig))

                with open(f"{datadir}/{program}.ini", "w+") as cfgfile:
                    cfg.write(cfgfile)

                thelogger.info("Upgraded section %s to have profit- and safety- config list" % cfgsection)
            elif not cfg.has_option(cfgsection, "config") and not cfg.has_option(cfgsection, "profit-config"):
                cfgsectionconfig = list()
                cfgsectionconfig.append({
                    "activation-percentage": cfg.get(cfgsection, "activation-percentage"),
                    "activation-so-count": cfg.get("settings", "activation-so-count"),
                    "initial-stoploss-percentage": cfg.get(cfgsection, "initial-stoploss-percentage"),
                    "sl-timeout": cfg.get(cfgsection, "sl-timeout"),
                    "sl-increment-factor": cfg.get(cfgsection, "sl-increment-factor"),
                    "tp-increment-factor": cfg.get(cfgsection, "tp-increment-factor"),
                })


                cfg.set(cfgsection, "config", json.dumps(cfgsectionconfig))

                cfg.remove_option(cfgsection, "activation-percentage")
                cfg.remove_option(cfgsection, "initial-stoploss-percentage")
                cfg.remove_option(cfgsection, "sl-increment-factor")
                cfg.remove_option(cfgsection, "tp-increment-factor")

                with open(f"{datadir}/{program}.ini", "w+") as cfgfile:
                    cfg.write(cfgfile)

                thelogger.info("Upgraded section %s to have config list" % cfgsection)
            elif cfg.has_option(cfgsection, "profit-config"):
                jsonconfiglist = list()
                for configsectionconfig in json.loads(cfg.get(cfgsection, "profit-config")):
                    if "activation-so-count" not in configsectionconfig:
                        cfgsectionconfig = {
                            "activation-percentage": configsectionconfig.get("activation-percentage"),
                            "activation-so-count": "0",
                            "initial-stoploss-percentage": configsectionconfig.get("initial-stoploss-percentage"),
                            "sl-timeout": configsectionconfig.get("sl-timeout"),
                            "sl-increment-factor": configsectionconfig.get("sl-increment-factor"),
                            "tp-increment-factor": configsectionconfig.get("tp-increment-factor"),
                        }
                        jsonconfiglist.append(cfgsectionconfig)

                if len(jsonconfiglist) > 0:
                    cfg.set(cfgsection, "config", json.dumps(jsonconfiglist))

                    with open(f"{datadir}/{program}.ini", "w+") as cfgfile:
                        cfg.write(cfgfile)

                    thelogger.info("Updates section %s to add activation-so-count" % cfgsection)

    return cfg


def update_deal_profit(thebot, deal, new_stoploss, new_take_profit, sl_timeout):
    """Update bot with new SL and TP."""

    bot_name = thebot["name"]
    deal_id = deal["id"]

    error, data = api.request(
        entity="deals",
        action="update_deal",
        action_id=str(deal_id),
        payload={
            "deal_id": deal_id,
            "stop_loss_percentage": new_stoploss,
            "take_profit": new_take_profit,
            "stop_loss_timeout_enabled": sl_timeout > 0,
            "stop_loss_timeout_in_seconds": sl_timeout
        }
    )
    if data:
        logger.info(
            f"Changing SL for deal {deal['pair']} ({deal_id}) on bot \"{bot_name}\"\n"
            f"Changed SL from {deal['stop_loss_percentage']}% to {new_stoploss}%. "
            f"Changed TP from {deal['take_profit']}% to {new_take_profit}%. "
            f"Changed SL timeout from {deal['stop_loss_timeout_in_seconds']}s to {sl_timeout}s."
        )
    else:
        if error and "msg" in error:
            logger.error(
                "Error occurred updating deal with new SL/TP values: %s" % error["msg"]
            )
        else:
            logger.error("Error occurred updating deal with new SL/TP valuess")


def get_data_for_add_funds(deal):
    """Get data for correctly adding funds."""

    deal_id = deal["id"]

    error, data = api.request(
        entity="deals",
        action="data_for_adding_funds",
        action_id=str(deal_id)
    )
    if data:
        logger.info(
            f"Data for adding funds to deal {deal['pair']} ({deal_id}): "
            f"Received response data: {data}"
        )
    else:
        if error and "msg" in error:
            logger.error(
                "Error occurred retrieving data for adding funds to deal: %s" % error["msg"]
            )
        else:
            logger.error("Error occurred retrieving data for adding funds to deal")


def update_deal_add_safety_funds(thebot, deal, quantity, limit_price):
    """Update bot with new Safety Order configuration."""

    bot_name = thebot["name"]
    deal_id = deal["id"]

    orderplaced = False

    error, data = api.request(
        entity="deals",
        action="add_funds",
        action_id=str(deal_id),
        payload={
            "quantity": quantity,
            "is_market": False,
            "rate": limit_price,
            "deal_id": deal_id,
        },
    )
    if data:
        logger.info(
            f"Adding funds for deal {deal['pair']} ({deal_id}) on bot \"{bot_name}\"\n"
            f"Add {quantity} at limit price {limit_price}.",
            True            
        )

        logger.debug(
            f"{deal_id} Received response data: {data}"
        )

        if data["status"] == "success":
            orderplaced = True
    else:
        if error and "msg" in error:
            logger.error(
                "Error occurred adding funds for safety to deal: %s" % error["msg"]
            )
        else:
            logger.error("Error occurred adding funds for safety to deal")

    return orderplaced


def get_deal_open_safety_orders(deal):
    """Get the current open safety orders for the given deal."""

    deal_id = deal["id"]

    activeorderid = 0

    error, data = api.request(
        entity="deals",
        action="market_orders",
        action_id=str(deal_id)
    )
    if data:
        logger.info(
            f"Open Safety Orders for deal {deal['pair']} ({deal_id}): "
            f"Received response data: {data}"
        )

        for order in data:
            order_id = order["order_id"]
            order_type = order["deal_order_type"]
            order_status = order["status_string"]

            if order_type == "Manual Safety" and order_status == "Active":
                activeorderid = order_id
                logger.info(
                    f"Order {order_id} for {order_type} is {order_status}"
                )
                break
            else:
                logger.info(
                    f"Order {order_id} for {order_type} not what we are looking for!"
                )
    else:
        if error and "msg" in error:
            logger.error(
                "Error occurred adding funds for safety to deal: %s" % error["msg"]
            )
        else:
            logger.error("Error occurred adding funds for safety to deal")

    return activeorderid


def calculate_slpercentage_base_price_short(sl_price, base_price):
    """Calculate the SL percentage of the base price for a short deal"""

    return round(
        ((sl_price / base_price) * 100.0) - 100.0,
        2
    )


def calculate_slpercentage_base_price_long(sl_price, base_price):
    """Calculate the SL percentage of the base price for a long deal"""

    return round(
        100.0 - ((sl_price / base_price) * 100.0),
        2
    )


def calculate_average_price_sl_percentage_short(sl_price, average_price):
    """Calculate the SL percentage based on the average price for a short deal"""

    return round(
        100.0 - ((sl_price / average_price) * 100.0),
        2
    )


def calculate_average_price_sl_percentage_long(sl_price, average_price):
    """Calculate the SL percentage based on the average price for a long deal"""

    return round(
        ((sl_price / average_price) * 100.0) - 100.0,
        2
    )

def check_float(potential_float):
    """Check if the passed argument is a valid float"""

    try:
        float(potential_float)
        return True
    except ValueError:
        return False


def get_config_for_profit(section_profit_config, current_profit):
    """Get the settings from the config corresponding to the current profit"""

    profitconfig = {}

    for entry in section_profit_config:
        if current_profit >= float(entry["activation-percentage"]):
            profitconfig = entry
        else:
            break

    logger.debug(
        f"Profit config to use based on current profit {current_profit}% "
        f"is {profitconfig}"
    )

    return profitconfig


def get_config_for_safety(section_safety_config, current_profit):
    """Get the settings from the config corresponding to the current safety"""

    safetyconfig = {}

    for entry in section_safety_config:
        if current_profit <= float(entry["activation-percentage"]):
            safetyconfig = entry
        else:
            break

    logger.debug(
        f"Safety config to use based on current profit {current_profit}% "
        f"is {safetyconfig}"
    )

    return safetyconfig


def process_deals(thebot, section_profit_config, section_safety_config):
    """Check deals from bot, compare against the database and handle them."""

    monitored_deals = 0

    botid = thebot["id"]
    deals = thebot["active_deals"]

    if deals:
        current_deals = []

        for deal in deals:
            deal_id = deal["id"]

            if deal["strategy"] in ("short", "long"):
                # Check whether the actual_profit_percentage can be obtained from the deal,
                # If it can't, skip this deal.

                if not check_float(deal["actual_profit_percentage"]):
                    logger.info(
                        f"\"{thebot['name']}\": {deal['pair']}/{deal['id']} does no longer "
                        f"exist on the exchange! Cancel or handle deal manually on 3Commas!",
                        True # Make sure the user can see this message on Telegram
                    )
                    continue

                current_deals.append(deal_id)

                if is_new_deal(cursor, deal_id):
                    # New deal, so add to database
                    add_deal_in_db(deal_id, botid)

                if float(deal["actual_profit_percentage"]) >= 0.0:
                    # Deal is in positive profit, so TSL mode which requires the profit-config
                    deal_db_data = get_deal_profit_db_data(cursor, deal_id)


                    actual_profit_config = get_config_for_profit(
                        section_profit_config, float(deal["actual_profit_percentage"])
                        )

                    if actual_profit_config:
                        monitored_deals += handle_deal_profit(
                                thebot, deal, deal_db_data, actual_profit_config
                            )
                else:
                    # Deal is negative profit, so SO mode. SO mode requires the total % drop
                    deal_db_data = get_deal_safety_db_data(cursor, deal_id)

                    totalnegativeprofit = ((float(deal["current_price"]) / float(deal["base_order_average_price"])) * 100.0) - 100.0

                    actual_safety_config = get_config_for_safety(
                            section_safety_config, totalnegativeprofit
                        )

                    monitored_deals += handle_deal_safety(
                                thebot, deal, deal_db_data, actual_safety_config, totalnegativeprofit
                            )
            else:
                logger.warning(
                    f"Unknown strategy {deal['strategy']} for deal {deal_id}"
                )

        # Housekeeping, clean things up and prevent endless growing database
        remove_closed_deals(botid, current_deals)

        logger.debug(
            f"Bot \"{thebot['name']}\" ({botid}) has {len(deals)} deal(s) "
            f"of which {monitored_deals} require monitoring."
        )
    else:
        logger.debug(
            f"Bot \"{thebot['name']}\" ({botid}) has no active deals."
        )
        remove_all_deals(botid)

    return monitored_deals


def calculate_sl_percentage(deal_data, profit_config, activation_diff):
    """Calculate the SL percentage in 3C range"""

    initial_stoploss_percentage = float(profit_config.get("initial-stoploss-percentage"))
    sl_increment_factor = float(profit_config.get("sl-increment-factor"))

    # SL is calculated by 3C on base order price. Because of filled SO's,
    # we must first calculate the SL price based on the average price
    average_price = 0.0
    if deal_data["strategy"] == "short":
        average_price = float(deal_data["sold_average_price"])
    else:
        average_price = float(deal_data["bought_average_price"])

    # Calculate the amount we need to substract or add to the average price based
    # on the configured increments and activation
    percentage_price = average_price * ((initial_stoploss_percentage / 100.0)
                                        + ((activation_diff / 100.0) * sl_increment_factor))

    sl_price = average_price
    if deal_data["strategy"] == "short":
        sl_price -= percentage_price
    else:
        sl_price += percentage_price

    logger.debug(
        f"{deal_data['pair']}/{deal_data['id']}: SL price {sl_price} calculated based on average "
        f"price {average_price}, initial SL of {initial_stoploss_percentage}, "
        f"activation diff of {activation_diff} and sl factor {sl_increment_factor}"
    )

    # Now we know the SL price, let's calculate the percentage from
    # the base order price so we have the desired SL for 3C
    base_price = float(deal_data["base_order_average_price"])
    base_price_sl_percentage = 0.0

    if deal_data["strategy"] == "short":
        base_price_sl_percentage = calculate_slpercentage_base_price_short(
                sl_price, base_price
            )
    else:
        base_price_sl_percentage = calculate_slpercentage_base_price_long(
                sl_price, base_price
            )

    logger.debug(
        f"{deal_data['pair']}/{deal_data['id']}: base SL of {base_price_sl_percentage}% calculated "
        f"based on base price {base_price} and SL price {sl_price}."
    )

    return average_price, sl_price, base_price_sl_percentage


### Misschien niet meer nodig??
def handle_new_deal(thebot, deal, profit_config):
    """New deal (short or long) to activate SL on"""

    botid = thebot["id"]
    actual_profit_percentage = float(deal["actual_profit_percentage"])

    activation_percentage = float(profit_config.get("activation-percentage"))

    sl_timeout = int(profit_config.get("sl-timeout"))

    # Take space between trigger and actual profit into account
    activation_diff = actual_profit_percentage - activation_percentage

    # SL data contains three values:
    # 0. The sold or bought average price
    # 1. The calculated SL price
    # 2. The SL percentage on 3C axis (inverted range compared to TP axis)
    sl_data = calculate_sl_percentage(deal, profit_config, activation_diff)

    if sl_data[2] != 0.00:
        # Calculate understandable SL percentage (TP axis range) based on average price
        average_price_sl_percentage = 0.0

        if deal["strategy"] == "short":
            average_price_sl_percentage = calculate_average_price_sl_percentage_short(
                    sl_data[1], sl_data[0]
                )
        else:
            average_price_sl_percentage = calculate_average_price_sl_percentage_long(
                    sl_data[1], sl_data[0]
                )

        logger.debug(
            f"{deal['pair']}/{deal['id']}: average SL of {average_price_sl_percentage}% "
            f"calculated based on average price {sl_data[0]} and "
            f"SL price {sl_data[1]}."
        )

        # Calculate new TP percentage
        current_tp_percentage = float(deal["take_profit"])
        new_tp_percentage = round(
            current_tp_percentage
            + (activation_diff * float(profit_config.get("tp-increment-factor"))),
            2
        )

        logger.info(
            f"\"{thebot['name']}\": {deal['pair']}/{deal['id']} "
            f"profit ({actual_profit_percentage}%) above activation ({activation_percentage}%). "
            f"StopLoss activated on {average_price_sl_percentage}%.",
            True
        )

        if sl_timeout > 0:
            logger.info(
                f"StopLoss timeout set at {sl_timeout}s.",
                True
            )

        if new_tp_percentage > current_tp_percentage:
            logger.info(
                f"TakeProfit increased from {current_tp_percentage}% "
                f"to {new_tp_percentage}%.",
                True
            )

        # Update deal in 3C
        update_deal_profit(thebot, deal, sl_data[2], new_tp_percentage, sl_timeout)

        # Add deal to our database
        add_deal_in_db(
            deal["id"], botid, actual_profit_percentage, average_price_sl_percentage, new_tp_percentage
        )
    else:
        logger.debug(
            f"{deal['pair']}/{deal['id']}: calculated SL of {sl_data[2]} which "
            f"will cause 3C not to activate SL. No action taken!"
        )


def handle_deal_profit(thebot, deal, deal_db_data, profit_config):
    """Update deal (short or long) and increase SL (Trailing SL) when profit has increased."""

    deal_monitored = 0

    if not deal['completed_safety_orders_count'] >= int(profit_config.get("activation-so-count")):
        logger.debug(
            f"\"{thebot['name']}\": {deal['pair']}/{deal['id']} has lower active safety orders then "
            f"configured"
        )
        return deal_monitored

    actual_profit_percentage = float(deal["actual_profit_percentage"])
    last_profit_percentage = float(deal_db_data["last_profit_percentage"])

    if actual_profit_percentage > last_profit_percentage:
        sl_increment_factor = float(profit_config.get("sl-increment-factor"))
        tp_increment_factor = float(profit_config.get("tp-increment-factor"))

        if sl_increment_factor > 0.0 or tp_increment_factor > 0.0:
            activation_diff = actual_profit_percentage - float(profit_config.get("activation-percentage"))

            # SL data contains three values:
            # 0. The sold or bought average price
            # 1. The calculated SL price
            # 2. The SL percentage on 3C axis (inverted range compared to TP axis)
            sl_data = calculate_sl_percentage(deal, profit_config, activation_diff)

            current_sl_percentage = float(deal["stop_loss_percentage"])
            if fabs(sl_data[2]) > 0.0 and sl_data[2] != current_sl_percentage:
                new_sl_timeout = int(profit_config.get("sl-timeout"))

                # Calculate understandable SL percentage (TP axis range) based on average price
                new_average_price_sl_percentage = 0.0

                if deal["strategy"] == "short":
                    new_average_price_sl_percentage = calculate_average_price_sl_percentage_short(
                            sl_data[1], sl_data[0]
                        )
                else:
                    new_average_price_sl_percentage = calculate_average_price_sl_percentage_long(
                            sl_data[1], sl_data[0]
                        )

                logger.debug(
                    f"{deal['pair']}/{deal['id']}: new average SL "
                    f"of {new_average_price_sl_percentage}% calculated "
                    f"based on average price {sl_data[0]} and "
                    f"SL price {sl_data[1]}."
                )

                logger.info(
                    f"\"{thebot['name']}\": {deal['pair']}/{deal['id']} profit increased "
                    f"from {last_profit_percentage}% to {actual_profit_percentage}%. "
                    f"StopLoss increased from {deal_db_data['last_readable_sl_percentage']}% to "
                    f"{new_average_price_sl_percentage}%. ",
                    True
                )

                # Calculate new TP percentage based on the increased profit and increment factor
                current_tp_percentage = float(deal["take_profit"])
                new_tp_percentage = round(
                    current_tp_percentage + (
                            (actual_profit_percentage - last_profit_percentage)
                            * tp_increment_factor
                        ), 2
                )

                if new_tp_percentage > current_tp_percentage:
                    logger.info(
                        f"TakeProfit increased from {current_tp_percentage}% "
                        f"to {new_tp_percentage}%.",
                        True
                    )

                # Check whether there is an old timeout, and log when the new time out is different
                current_sl_timeout = deal["stop_loss_timeout_in_seconds"]
                if current_sl_timeout is not None and current_sl_timeout != new_sl_timeout:
                    logger.info(
                        f"StopLoss timeout changed from {current_sl_timeout}s "
                        f"to {new_sl_timeout}s.",
                        True
                    )

                # Update deal in 3C
                update_deal_profit(thebot, deal, sl_data[2], new_tp_percentage, new_sl_timeout)

                # Update deal in our database
                update_profit_in_db(
                    deal['id'], actual_profit_percentage, new_average_price_sl_percentage, new_tp_percentage
                )
            else:
                logger.debug(
                    f"{deal['pair']}/{deal['id']}: calculated SL of {sl_data[2]}% which "
                    f"is equal to current SL {current_sl_percentage}% or "
                    f"is 0.0 which causes 3C to deactive SL; no change made!"
                )

            # SL calculated, so deal must be monitored for any changes (even if an invalid SL has been calculated)
            deal_monitored = 1
        else:
            logger.debug(
                f"{deal['pair']}/{deal['id']}: profit increased from {last_profit_percentage}% "
                f"to {actual_profit_percentage}%, but increment factors are 0.0 so "
                f"no change required for this deal."
            )
    else:
        logger.debug(
            f"{deal['pair']}/{deal['id']}: no profit increase "
            f"(current: {actual_profit_percentage}%, "
            f"previous: {last_profit_percentage}%). Keep on monitoring."
        )

    return deal_monitored


def is_new_deal(cursor, dealid):
    """Return True if the deal is not know yet, otherwise False"""

    if cursor.execute(f"SELECT * FROM deal_profit WHERE dealid = {dealid}").fetchone():
        return False

    return True


def get_deal_profit_db_data(cursor, dealid):
    """Check if deal was already logged and get stored data."""

    return cursor.execute(f"SELECT * FROM deal_profit WHERE dealid = {dealid}").fetchone()


def get_deal_safety_db_data(cursor, dealid):
    """Check if deal was already logged and get stored data."""

    return cursor.execute(f"SELECT * FROM deal_safety WHERE dealid = {dealid}").fetchone()


def remove_closed_deals(bot_id, current_deals):
    """Remove all deals for the given bot, except the ones in the list."""

    if current_deals:
        # Remove start and end square bracket so we can properly use it
        current_deals_str = str(current_deals)[1:-1]

        logger.debug(f"Deleting old deals from bot {bot_id} except {current_deals_str}")
        db.execute(
            f"DELETE FROM deal_profit WHERE botid = {bot_id} AND dealid NOT IN ({current_deals_str})"
        )
        db.execute(
            f"DELETE FROM deal_safety WHERE botid = {bot_id} AND dealid NOT IN ({current_deals_str})"
        )

        db.commit()


def remove_all_deals(bot_id):
    """Remove all stored deals for the specified bot."""

    logger.debug(
        f"Removing all stored deals for bot {bot_id}."
    )

    db.execute(
        f"DELETE FROM deal_profit WHERE botid = {bot_id}"
    )
    db.execute(
        f"DELETE FROM deal_safety WHERE botid = {bot_id}"
    )

    db.commit()


def get_bot_next_process_time(bot_id):
    """Get the next processing time for the specified bot."""

    dbrow = cursor.execute(
            f"SELECT next_processing_timestamp FROM bots WHERE botid = {bot_id}"
        ).fetchone()

    nexttime = int(time.time())
    if dbrow is not None:
        nexttime = dbrow["next_processing_timestamp"]
    else:
        # Record missing, create one
        set_bot_next_process_time(bot_id, nexttime)

    return nexttime


def set_bot_next_process_time(bot_id, new_time):
    """Set the next processing time for the specified bot."""

    logger.debug(
        f"Next processing for bot {bot_id} not before "
        f"{unix_timestamp_to_string(new_time, '%Y-%m-%d %H:%M:%S')}."
    )

    db.execute(
        f"REPLACE INTO bots (botid, next_processing_timestamp) "
        f"VALUES ({bot_id}, {new_time})"
    )

    db.commit()


def add_deal_in_db(deal_id, bot_id):
    """Add default data for deal (short or long) to database."""

    db.execute(
        f"INSERT INTO deal_profit ("
        f"dealid, "
        f"botid, "
        f"last_profit_percentage, "
        f"last_readable_sl_percentage, "
        f"last_readable_tp_percentage "
        f") VALUES ("
        f"{deal_id}, {bot_id}, {0.0}, {0.0}, {0.0}"
        f")"
    )
    db.execute(
        f"INSERT INTO deal_safety ("
        f"dealid, "
        f"botid, "
        f"min_profit_percentage, "
        f"buy_on_percentage, "
        f"filled_so_count, "
        f"next_so_percentage, "
        f"manual_safety_order_id "
        f") VALUES ("
        f"{deal_id}, {bot_id}, {0.0}, {0.0}, {0.0}, {0.0}, {0.0}"
        f")"
    )

    db.commit()


def update_profit_in_db(deal_id, tp_percentage, readable_sl_percentage, readable_tp_percentage):
    """Update deal profit related fields (short or long) in database."""

    db.execute(
        f"UPDATE deal_profit SET "
        f"last_profit_percentage = {tp_percentage}, "
        f"last_readable_sl_percentage = {readable_sl_percentage}, "
        f"last_readable_tp_percentage = {readable_tp_percentage} "
        f"WHERE dealid = {deal_id}"
    )

    db.commit()


def update_safetyorder_in_db(deal_id, filled_so_count, next_so_percentage, so_order_id):
    """Update deal safety related fields (short or long) in database."""

    db.execute(
        f"UPDATE deal_safety SET "
        f"filled_so_count = {filled_so_count}, "
        f"next_so_percentage = {next_so_percentage}, "
        f"manual_safety_order_id = {so_order_id} "
        f"WHERE dealid = {deal_id}"
    )

    db.commit()


def update_safetyorder_monitor_in_db(deal_id, min_profit_percentage, buy_on_percentage):
    """Update deal safety monitor fields (short or long) in database."""

    db.execute(
        f"UPDATE deal_safety SET "
        f"min_profit_percentage = {min_profit_percentage}, "
        f"buy_on_percentage = {buy_on_percentage} "
        f"WHERE dealid = {deal_id}"
    )

    db.commit()

###################################################################################################################################################
def handle_deal_safety(thebot, deal, deal_db_data, safety_config, total_negative_profit):
    """Handle the Safety Orders for this deal."""

    deal_monitored = 0

    # Debug data, remove later...
    logger.debug(
        f"Processing deal {deal['id']} with current profit {float(deal['actual_profit_percentage'])}%. Total is {total_negative_profit}%. \n"
        f"Max SO: {deal['max_safety_orders']}, Active: {deal['active_safety_orders_count']}, Current active: {deal['current_active_safety_orders_count']}, Completed: {deal['completed_safety_orders_count']}. "
        f"Manual SO active: {deal['active_manual_safety_orders']}, Completed manual SO: {deal['completed_manual_safety_orders_count']}. "
        f"Stored bought SO: {deal_db_data['filled_so_count']}"
    )

    logger.info(f"{deal['id']} Total negative profit: {total_negative_profit}, next SO at {deal_db_data['next_so_percentage']}")

    # Only process the deal when no manual SO is pending and the negative profit has reached the buy moment
    if deal_db_data['filled_so_count'] == deal['max_safety_orders']:
        logger.info(f"{deal['id']} Max SO reached!")
    elif deal['active_manual_safety_orders'] > 0:
        logger.info(f"{deal['id']} Manual Safety Order in progress, wait for it to complete.")
    else:
        actual_absolute_profit_percentage = fabs(total_negative_profit)
        if actual_absolute_profit_percentage > deal_db_data["next_so_percentage"]:
            # SO data contains four values:
            # 0. The number of configured Safety Orders to be filled using a Manual trade
            # 1. The total volume for those number of Safety Orders
            # 2. The buy price of that volume
            # 3. The next total negative profit percentage on which the next Safety Order is configured
            sodata = calculate_safety_order(thebot, deal, deal_db_data, total_negative_profit)

            logger.debug(
                f"SO data for deal {deal['id']} is {sodata}"
            )

            if sodata[0] > 0:
                logger.info(f"{deal['id']} Next SO ({deal_db_data['next_so_percentage']}) required based on profit. Activate trailing...")

                # Activate short cycle loop for optimal trailing
                deal_monitored += 1

                # Trailing part
                last_profit_percentage = float(deal_db_data["min_profit_percentage"])

                buy_on_percentage = deal_db_data["buy_on_percentage"]

                if round(actual_absolute_profit_percentage, 2) > round(last_profit_percentage, 2):
                    # Correct the last profit to have a correct calculation of the buy price for a SO
                    if last_profit_percentage < deal_db_data["next_so_percentage"]:
                        logger.info(
                            f"Current last profit {last_profit_percentage} above SO {deal_db_data['next_so_percentage']}. Correcting..."
                        )
                        last_profit_percentage = deal_db_data["next_so_percentage"]

                    increment_factor = float(safety_config.get("increment-factor"))

                    new_buy_on_percentage = round(
                        buy_on_percentage + (
                                (actual_absolute_profit_percentage - last_profit_percentage)
                                * increment_factor
                            ), 2
                    )

                    logger.info(
                        f"\"{thebot['name']}\": {deal['pair']}/{deal['id']} profit decreased "
                        f"from {last_profit_percentage}% to {actual_absolute_profit_percentage}%. "
                        f"Buy decreased from {buy_on_percentage}% to "
                        f"{new_buy_on_percentage}%. ",
                        True
                    )

                    # Update last_drop_percentage in db
                    update_safetyorder_monitor_in_db(deal["id"], actual_absolute_profit_percentage, new_buy_on_percentage)

                    buy_on_percentage = new_buy_on_percentage
                # End trailing part

                if actual_absolute_profit_percentage <= buy_on_percentage:
                    so_price = sodata[2]
                    if so_price > float(deal["current_price"]):
                        logger.info(
                            f"{deal['id']} Current price {deal['current_price']} lower than so price {so_price}"
                        )
                        so_price = float(deal["current_price"])

                    limitorderdeviation = float(safety_config.get("limit-order-deviation"))
                    if limitorderdeviation != 0.00:
                        new_so_price = so_price + ((so_price / 100.0) * limitorderdeviation)

                        logger.info(f"{deal['id']} Updated so price from {so_price} to {new_so_price} based on deviation {limitorderdeviation}")
                        so_price = new_so_price

                    quantity = sodata[1] / so_price
                    logger.info(
                        f"{deal['id']} Quantity based on volume {sodata[1]} and price {so_price}; {quantity} "
                    )

                    get_data_for_add_funds(deal)

                    if update_deal_add_safety_funds(thebot, deal, quantity, so_price):
                        orderid = get_deal_open_safety_orders(deal)

                        newtotalso = deal_db_data["filled_so_count"] + sodata[0]
                        logger.info(
                            f"Updating deal {deal['id']} SO to {newtotalso} and next SO on {sodata[3]}%"
                            f"Open order is {orderid}",
                            True
                        )
                        update_safetyorder_in_db(deal["id"], newtotalso, sodata[3], orderid)
                    else:
                        logger.error(
                            f"Failed to add Manual SO for deal {deal['id']}"
                        )
                else:
                    logger.info(
                        f"Actual {actual_absolute_profit_percentage} did not yet cross SL {buy_on_percentage}. SO could be placed on lower price next interval."
                    )
            elif deal_db_data["next_so_percentage"] == 0.0 or sodata[3] > deal_db_data["next_so_percentage"]:
                logger.info(
                    f"{deal['id']} Updating next so and buy percentage to {sodata[3]}%",
                    True
                )
                update_safetyorder_in_db(deal["id"], deal_db_data["filled_so_count"], sodata[3], 0)
                update_safetyorder_monitor_in_db(deal["id"], actual_absolute_profit_percentage, sodata[3])
            #else:
            #    logger.info("No safety funds for deal required at this time")
        #else:
        #    logger.info(f"Profit has not reached next so at {deal_db_data['next_so_percentage']}")

    return deal_monitored


def calculate_safety_order(thebot, deal_data, deal_db_data, total_negative_profit):
    """Calculate the next SO order."""

    # Return values
    sobuycount = 0
    sobuyvolume = 0.0
    sobuyprice = 0.0
    sonextdroppercentage = 0.0

    # Default values before calculation(s)
    sovolume = totalvolume = 0.0
    sopercentagedropfrombaseprice = percentagetotaldrop = 0.0
    sobuyprice = 0.0

    # The SO loop
    socounter = 0
    while socounter < deal_data['max_safety_orders']:
        # Print data of SO we are currently at
        logger.debug(
            f"At SO {socounter} --- Volume: {sovolume}/{totalvolume}, Drop: {sopercentagedropfrombaseprice}/{percentagetotaldrop}, Price: {sobuyprice}"
        )

        # Calculate data for the next SO
        nextsovolume = 0.0
        nextsopercentagedropfrombaseprice = 0.0

        if socounter == 0:
            nextsovolume = float(thebot["safety_order_volume"])
            nextsopercentagedropfrombaseprice = float(thebot["safety_order_step_percentage"])
        else:
            nextsovolume = float(sovolume) * float(thebot["martingale_volume_coefficient"])
            nextsopercentagedropfrombaseprice = float(sopercentagedropfrombaseprice) * float(thebot["martingale_step_coefficient"])

        nextsototalvolume = totalvolume + nextsovolume
        nextsopercentagetotaldrop = percentagetotaldrop + nextsopercentagedropfrombaseprice
        nextsobuyprice = float(deal_data["base_order_average_price"])  * ((100.0 - nextsopercentagetotaldrop) / 100.0)

        # Print data for next SO
        logger.debug(
            f"Calculated next SO {socounter + 1} --- Volume: {nextsovolume}/{nextsototalvolume}, Drop: {nextsopercentagedropfrombaseprice}/{nextsopercentagetotaldrop}, Price: {nextsobuyprice}"
        )

        # Descision making :) Optimize later...
        if socounter < deal_db_data["filled_so_count"]:
            logger.debug(f"SO {socounter} already filled!")

            sovolume = nextsovolume
            totalvolume = nextsototalvolume
            sopercentagedropfrombaseprice = nextsopercentagedropfrombaseprice
            percentagetotaldrop = nextsopercentagetotaldrop
            sobuyprice = nextsobuyprice

            socounter += 1
        elif nextsopercentagetotaldrop <= fabs(total_negative_profit):
            logger.debug(f"Next SO {socounter + 1} not filled and required based on (negative) profit!")

            sovolume = nextsovolume
            totalvolume = nextsototalvolume
            sopercentagedropfrombaseprice = nextsopercentagedropfrombaseprice
            percentagetotaldrop = nextsopercentagetotaldrop
            sobuyprice = nextsobuyprice

            socounter += 1

            sobuycount += 1
            sobuyvolume += nextsovolume
            sobuyprice = nextsobuyprice
        elif nextsopercentagetotaldrop > fabs(total_negative_profit):
            logger.debug(f"Next SO {socounter + 1} not filled and not required! Stop at SO {socounter}")

            sonextdroppercentage = nextsopercentagetotaldrop

            break
        else:
            logger.info("BIG ERROR, unhandled case!")
            sys.exit(1)

    logger.info(
        f"SO level {socounter} reached. Need to buy {sobuycount} - {sobuyvolume}/{sobuyprice}! Next SO at {sonextdroppercentage}"
    )

    return sobuycount, sobuyvolume, sobuyprice, sonextdroppercentage


#######################################################################################################################################################

def open_tsl_db():
    """Create or open database to store bot and deals data."""

    try:
        dbname = f"{program}.sqlite3"
        dbpath = f"file:{datadir}/{dbname}?mode=rw"
        dbconnection = sqlite3.connect(dbpath, uri=True)
        dbconnection.row_factory = sqlite3.Row

        logger.info(f"Database '{datadir}/{dbname}' opened successfully")

    except sqlite3.OperationalError:
        dbconnection = sqlite3.connect(f"{datadir}/{dbname}")
        dbconnection.row_factory = sqlite3.Row
        dbcursor = dbconnection.cursor()
        logger.info(f"Database '{datadir}/{dbname}' created successfully")

        dbcursor.execute(
            "CREATE TABLE IF NOT EXISTS deal_profit ("
            "dealid INT Primary Key, "
            "botid INT, "
            "last_profit_percentage FLOAT, "
            "last_readable_sl_percentage FLOAT, "
            "last_readable_tp_percentage FLOAT"
            ")"
        )

        dbcursor.execute(
            "CREATE TABLE IF NOT EXISTS deal_safety ("
            "dealid INT Primary Key, "
            "botid INT, "
            "min_profit_percentage FLOAT, "
            "buy_on_percentage FLOAT, "
            "filled_so_count INT, "
            "next_so_percentage FLOAT, "
            "manual_safety_order_id INT "
            ")"
        )

        dbcursor.execute(
            "CREATE TABLE IF NOT EXISTS bots ("
            "botid INT Primary Key, "
            "next_processing_timestamp INT"
            ")"
        )

        logger.info("Database tables created successfully")

    return dbconnection


def upgrade_trailingstoploss_tp_db():
    """Upgrade database if needed."""

    # Changes required for readable SL percentages
    try:
        try:
            # DROP column supported from sqlite 3.35.0 (2021.03.12)
            cursor.execute("ALTER TABLE deals DROP COLUMN last_stop_loss_percentage")
        except sqlite3.OperationalError:
            logger.debug("Older SQLite version; not used column not removed")

        cursor.execute("ALTER TABLE deals ADD COLUMN last_readable_sl_percentage FLOAT DEFAULT 0.0")
        cursor.execute("ALTER TABLE deals ADD COLUMN last_readable_tp_percentage FLOAT DEFAULT 0.0")

        cursor.execute(
            "CREATE TABLE IF NOT EXISTS bots ("
            "botid INT Primary Key, "
            "next_processing_timestamp INT"
            ")"
        )

        logger.info("Database schema upgraded for readable percentages")
    except sqlite3.OperationalError:
        logger.debug("Database schema up-to-date for readable percentages")

    # Changes required for handling Safety Orders
    try:
        cursor.execute("ALTER TABLE deals RENAME TO deal_profit")

        cursor.execute(
            "CREATE TABLE IF NOT EXISTS deal_safety ("
            "dealid INT Primary Key, "
            "botid INT, "
            "min_profit_percentage FLOAT, "
            "buy_on_percentage FLOAT, "
            "filled_so_count INT, "
            "next_so_percentage FLOAT, "
            "manual_safety_order_id INT "
            ")"
        )

        logger.info("Database schema upgraded for safety orders")
    except sqlite3.OperationalError:
        logger.debug("Database schema up-to-date for safety orders")


# Start application
program = Path(__file__).stem

# Parse and interpret options.
parser = argparse.ArgumentParser(description="Cyberjunky's 3Commas bot helper.")
parser.add_argument("-d", "--datadir", help="data directory to use", type=str)

args = parser.parse_args()
if args.datadir:
    datadir = args.datadir
else:
    datadir = os.getcwd()

# Create or load configuration file
config = load_config()
if not config:
    # Initialise temp logging
    logger = Logger(datadir, program, None, 7, False, False)
    logger.info(
        f"Created example config file '{datadir}/{program}.ini', edit it and restart the program"
    )
    sys.exit(0)
else:
    # Handle timezone
    if hasattr(time, "tzset"):
        os.environ["TZ"] = config.get(
            "settings", "timezone", fallback="Europe/Amsterdam"
        )
        time.tzset()

    # Init notification handler
    notification = NotificationHandler(
        program,
        config.getboolean("settings", "notifications"),
        config.get("settings", "notify-urls"),
    )

    # Initialise logging
    logger = Logger(
        datadir,
        program,
        notification,
        int(config.get("settings", "logrotate", fallback=7)),
        config.getboolean("settings", "debug"),
        config.getboolean("settings", "notifications"),
    )

    # Upgrade config file if needed
    config = upgrade_config(logger, config)

    logger.info(f"Loaded configuration from '{datadir}/{program}.ini'")

# Initialize 3Commas API
api = init_threecommas_api(config)

# Initialize or open the database
db = open_tsl_db()
cursor = db.cursor()

# Upgrade the database if needed
upgrade_trailingstoploss_tp_db()

# TrailingStopLoss and TakeProfit %
while True:

    config = load_config()
    logger.info(f"Reloaded configuration from '{datadir}/{program}.ini'")

    # Configuration settings
    check_interval = int(config.get("settings", "check-interval"))
    monitor_interval = int(config.get("settings", "monitor-interval"))

    # Used to determine the correct interval
    deals_to_monitor = 0

    # Current time to determine which bots to process
    starttime = int(time.time())

    for section in config.sections():
        if section.startswith("tsl_tp_"):
            # Bot configuration for section
            botids = json.loads(config.get(section, "botids"))

            # Get and check the profit-config for this section
            sectionprofitconfig = json.loads(config.get(section, "profit-config"))
            if len(sectionprofitconfig) == 0:
                logger.warning(
                    f"Section {section} has an empty \'profit-config\'. Skipping this section!"
                )
                continue

            sectionsafetyconfig = json.loads(config.get(section, "safety-config"))
            if len(sectionsafetyconfig) == 0:
                logger.warning(
                    f"Section {section} has an empty \'safety-config\'. Skipping this section!"
                )
                continue

            # Walk through all bots configured
            for bot in botids:
                nextprocesstime = get_next_process_time(db, "bots", "botid", bot)

                # Only process the bot if it's time for the next interval, or
                # time exceeds the check interval (clock has changed somehow)
                if starttime >= nextprocesstime or (
                        abs(nextprocesstime - starttime) > check_interval
                ):
                    boterror, botdata = api.request(
                        entity="bots",
                        action="show",
                        action_id=str(bot),
                    )
                    if botdata:
                        bot_deals_to_monitor = process_deals(botdata, sectionprofitconfig, sectionsafetyconfig)

                        # Determine new time to process this bot, based on the monitored deals
                        newtime = starttime + (
                                check_interval if bot_deals_to_monitor == 0 else monitor_interval
                            )
                        set_next_process_time(db, "bots", "botid", bot, newtime)

                        deals_to_monitor += bot_deals_to_monitor
                    else:
                        if boterror and "msg" in boterror:
                            logger.error("Error occurred updating bots: %s" % boterror["msg"])
                        else:
                            logger.error("Error occurred updating bots")
                else:
                    logger.debug(
                        f"Bot {bot} will be processed after "
                        f"{unix_timestamp_to_string(nextprocesstime, '%Y-%m-%d %H:%M:%S')}."
                    )
        elif section not in ("settings"):
            logger.warning(
                f"Section '{section}' not processed (prefix 'tsl_tp_' missing)!",
                False
            )

    timeint = check_interval if deals_to_monitor == 0 else monitor_interval
    if not wait_time_interval(logger, notification, timeint, False):
        break<|MERGE_RESOLUTION|>--- conflicted
+++ resolved
@@ -16,10 +16,6 @@
     set_next_process_time
 )
 from helpers.misc import (
-<<<<<<< HEAD
-=======
-    check_deal,
->>>>>>> 307ccb0a
     unix_timestamp_to_string,
     wait_time_interval
 )
