--- conflicted
+++ resolved
@@ -127,7 +127,7 @@
 
 def load_config():
     """Create default or load existing config file."""
-<<<<<<< HEAD
+
     cfg = configparser.ConfigParser()
     if cfg.read(f"{program}.ini"):
         return cfg
@@ -163,26 +163,7 @@
 
     with open("{program}.ini", "w") as cfgfile:
         cfgfile.write(f"{program}.ini")
-=======
-    config = configparser.ConfigParser()
-    if config.read(f"{self.botname}.ini"):
-        return config
-
-    config["settings"] = {
-        "timeinterval": 3600,
-        "debug": False,
-        "botids": [12345, 67890],
-        "numberofpairs": 10,
-        "accountmode": "paper",
-        "3c-apikey": "Your 3Commas API Key",
-        "3c-apisecret": "Your 3Commas API secret",
-        "lc-apikey": "Your LunarCrush API key",
-        "notifications": False,
-        "notify-urls": ["notify-url1", "notify-url2"],
-    }
-    with open(f"{self.botname}.ini", "w") as configfile:
-        config.write(configfile)
->>>>>>> 539fb5b0
+
     return None
 
 
@@ -450,11 +431,8 @@
             badpairslist.append(pair)
 
         # Did we get enough pairs already?
-<<<<<<< HEAD
         fixednumpairs = int(config.get("settings", "numberofpairs"))
-=======
-        fixednumpairs = int(self.config.get("settings", "numberofpairs"))
->>>>>>> 539fb5b0
+
         if fixednumpairs:
             if len(newpairslist) == fixednumpairs:
                 break
@@ -632,66 +610,10 @@
                 action="show",
                 action_id=str(botid),
             )
-<<<<<<< HEAD
+
             if data:
                 await client.loop.run_in_executor(
                     None, check_pair, data, exchange, base, coin
-=======
-            self.logger.info(f"3Commas {self.botname} bot helper!")
-            self.logger.info("Started at %s" % result)
-            self.logger.info(f"Loaded configuration from '{self.botname}.ini'")
-
-        if self.config.get("settings", "accountmode") == "real":
-            self.logger.info("Using REAL TRADING account mode")
-            self.accountmode = "real"
-        else:
-            self.logger.info("Using PAPER TRADING account mode")
-            self.accountmode = "paper"
-
-        if self.notificationhandler.enabled:
-            self.logger.info("Notifications are enabled")
-        else:
-            self.logger.info("Notifications are disabled")
-
-        self.api = init_threecommas_api(self)
-        self.botids = json.loads(self.config.get("settings", "botids"))
-
-    def start(self):
-        """Run main loop at interval."""
-        while True:
-            # Reload config file to catch changes
-            self.config = load_config(self)
-            self.logger.info(f"Reloaded configuration from '{self.botname}.ini'")
-
-            # Update 3Commas data
-            self.blacklist = get_threecommas_blacklist(self)
-
-            # Get price of BTC
-            self.usdtbtc = get_threecommas_btcusd(self)
-            self.logger.debug("Current price of BTC is %s USDT" % self.usdtbtc)
-
-            # Update LunaCrush data
-            self.lunacrush = get_lunarcrush_data(self)
-
-            # Walk through all bots specified
-            for bot in self.botids:
-                error, data = self.api.request(
-                    entity="bots", action="show", action_id=str(bot)
-                )
-                if data:
-                    find_pairs(self, data)
-                else:
-                    self.logger.error("Error occurred updating bots: %s" % error["msg"])
-
-            timeinterval = int(self.config.get("settings", "timeinterval"))
-
-            if timeinterval > 0:
-                localtime = time.time()
-                nexttime = localtime + int(timeinterval)
-                result = time.strftime("%H:%M:%S", time.localtime(nexttime))
-                self.logger.info(
-                    "Next update in %s Seconds at %s" % (timeinterval, result), True
->>>>>>> 539fb5b0
                 )
             else:
                 logger.error("Error occurred triggering bot: %s" % error["msg"])
