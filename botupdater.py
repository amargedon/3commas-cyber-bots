#!/usr/bin/env python3
"""Cyberjunky's 3Commas bot helpers."""
import argparse
import configparser
import json
import os
import sqlite3
import sys
import time
from pathlib import Path
from helpers.database import get_next_process_time, set_next_process_time

from helpers.logging import Logger, NotificationHandler
from helpers.misc import (
    format_pair,
    populate_pair_lists,
    remove_excluded_pairs,
    unix_timestamp_to_string,
    wait_time_interval,
)
from helpers.threecommas import (
    control_threecommas_bots,
    get_threecommas_market,
    get_threecommas_account_marketcode,
    init_threecommas_api,
    load_blacklist,
    set_threecommas_bot_pairs,
    prefetch_marketcodes
)


def load_config():
    """Create default or load existing config file."""

    cfg = configparser.ConfigParser()
    if cfg.read(f"{datadir}/{program}.ini"):
        return cfg

    cfg["settings"] = {
        "timezone": "Europe/Amsterdam",
        "timeinterval": 3600,
        "debug": False,
        "logrotate": 7,
        "3c-apikey": "Your 3Commas API Key",
        "3c-apisecret": "Your 3Commas API Secret",
        "notifications": False,
        "notify-urls": ["notify-url1"],
    }

    cfgconditionconfig = list()
    cfgconditionconfig.append({
        "pair": "USD_BTC",
        "percent-change-1h": [],
    })

    cfg["bu_default"] = {
        "botids": [12345, 67890],
        "timeinterval": 3600,
        "allowmaxdealchange": True,
        "allowbotstopstart": True,
        "base": "BTC",
        "whitelisted": False,
        "cmc-rank": [1, 200],
        "altrank": [],
        "galaxyscore": [],
        "percent-change-1h": [],
        "percent-change-24h": [],
        "percent-change-7d": [],
        "percent-change-14d": [],
        "percent-change-30d": [],
        "percent-change-200d": [],
        "percent-change-1y": [],
        "volatility-24h": [],
        "condition": json.dumps(cfgconditionconfig),
        "description": "some description"
    }

    with open(f"{datadir}/{program}.ini", "w") as cfgfile:
        cfg.write(cfgfile)

    return None


def upgrade_config(cfg):
    """Upgrade config file if needed."""

    for cfgsection in cfg.sections():
<<<<<<< HEAD
        if cfgsection.startswith("bu_") and not cfg.has_option(cfgsection, "whitelisted"):
            cfg.set(cfgsection, "whitelisted", False)
=======
        if not cfgsection.startswith("bu_"):
            continue

        if not cfg.has_option(cfgsection, "percent-change-14d"):
            cfg.set(cfgsection, "percent-change-14d", "[]")
            cfg.set(cfgsection, "percent-change-30d", "[]")
            cfg.set(cfgsection, "percent-change-200d", "[]")
            cfg.set(cfgsection, "percent-change-1y", "[]")

            with open(f"{datadir}/{program}.ini", "w+") as cfgfile:
                cfg.write(cfgfile)

            logger.info("Upgraded section %s to have extended percent-change filters" % cfgsection)

        if not cfg.has_option(cfgsection, "condition"):
            cfgconditionconfig = list()
            cfgconditionconfig.append({
                "pair": "USD_BTC",
                "percent-change-1h": [],
            })

            cfg.set(cfgsection, "condition", json.dumps(cfgconditionconfig))
>>>>>>> fed74f2e

            with open(f"{datadir}/{program}.ini", "w+") as cfgfile:
                cfg.write(cfgfile)

<<<<<<< HEAD
            logger.info("Upgraded section %s to have 'whitelisted' option" % cfgsection)
=======
            logger.info("Upgraded section %s to have condition option" % cfgsection)
>>>>>>> fed74f2e

    return cfg


def open_shared_db():
    """Open shared database"""

    try:
        shareddbname = "marketdata.sqlite3"
        shareddbpath = f"file:{sharedir}/{shareddbname}?mode=rw"
        shareddbconnection = sqlite3.connect(shareddbpath, uri=True)
        shareddbconnection.row_factory = sqlite3.Row

        logger.info(f"Shared database '{sharedir}/{shareddbname}' opened successfully")

    except sqlite3.OperationalError:
        logger.info(f"Shared database '{sharedir}/{shareddbname}' couldn't be opened")

    return shareddbconnection


def open_bu_db():
    """Create or open database to store data."""

    try:
        dbname = f"{program}.sqlite3"
        dbpath = f"file:{datadir}/{dbname}?mode=rw"
        dbconnection = sqlite3.connect(dbpath, uri=True)
        dbconnection.row_factory = sqlite3.Row

        logger.info(f"Database '{datadir}/{dbname}' opened successfully")

    except sqlite3.OperationalError:
        dbconnection = sqlite3.connect(f"{datadir}/{dbname}")
        dbconnection.row_factory = sqlite3.Row
        dbcursor = dbconnection.cursor()
        logger.info(f"Database '{datadir}/{dbname}' created successfully")

        dbcursor.execute(
            "CREATE TABLE IF NOT EXISTS bots ("
            "botid INT Primary Key, "
            "max_deals INT"
            ")"
        )

        dbcursor.execute(
            "CREATE TABLE IF NOT EXISTS sections ("
            "sectionid STRING Primary Key, "
            "next_processing_timestamp INT"
            ")"
        )

        logger.info("Database tables created successfully")

    return dbconnection


def store_bot_maxdeals(bot_id, max_deals):
    """Store the max deals of the given bot in the database"""

    logger.debug(
        f"Store max active deals {max_deals} for bot {bot_id}"
    )

    db.execute(
        f"INSERT OR REPLACE INTO bots ("
        f"botid, "
        f"max_deals "
        f") VALUES ("
        f"{bot_id}, {max_deals}"
        f")"
    )

    db.commit()


def get_bot_maxdeals(bot_id):
    """Get the max deals of the given bot from the database"""

    data = cursor.execute(
        f"SELECT max_deals FROM bots WHERE botid = {bot_id}"
    ).fetchone()

    maxdeals = 0
    if data:
        maxdeals = data[0]

    logger.debug(
        f"Database has {maxdeals} max active deals stored for bot {bot_id}"
    )

    return maxdeals


def process_bu_section(section_id):
    """Process the section from the configuration"""

    botsupdated = False

    # Bot configuration for section
    botids = json.loads(config.get(section_id, "botids"))

    base = config.get(section_id, "base")
    baselist = ("BNB", "BTC", "ETH", "EUR", "USD")
    if base not in baselist:
        logger.error(
            f"Percent change ('{base}') must be one of the following: "
            f"{baselist}"
        )
        return botsupdated

    filteroptions = {}
    filteroptions["whitelisted"] = config.getboolean(section_id, "whitelisted")
    filteroptions["cmcrank"] = json.loads(config.get(section_id, "cmc-rank"))
    filteroptions["altrank"] = json.loads(config.get(section_id, "altrank"))
    filteroptions["galaxyscore"] = json.loads(config.get(section_id, "galaxyscore"))

    pricefilter = {}
    pricefilter["change_1h"] = json.loads(config.get(section_id, "percent-change-1h"))
    pricefilter["change_24h"] = json.loads(config.get(section_id, "percent-change-24h"))
    pricefilter["change_7d"] = json.loads(config.get(section_id, "percent-change-7d"))
    pricefilter["change_14d"] = json.loads(config.get(section_id, "percent-change-14d"))
    pricefilter["change_30d"] = json.loads(config.get(section_id, "percent-change-30d"))
    pricefilter["change_200d"] = json.loads(config.get(section_id, "percent-change-200d"))
    pricefilter["change_1y"] = json.loads(config.get(section_id, "percent-change-1y"))
    pricefilter["volatility_24h"] = json.loads(config.get(section_id, "volatility-24h"))
    filteroptions["change"] = pricefilter

    # Coindata contains:
    # 0: total number of coins available
    # 1: list of coins after filtering
    coindata = get_coins_from_market_data(base, filteroptions)

    logger.debug(
        f"Fetched {len(coindata[1])} coins from the marketdata database."
    )

    conditionstate = True
    conditionconfig = json.loads(config.get(section_id, "condition"))
    if len(conditionconfig) > 0:
        conditionstate = evaluatecondition(conditionconfig)

    logger.info(
        f"Evaluation of condition(s) for bot(s) in section {section_id} is: {conditionstate}"
    )

    # Walk through all bots configured
    for bot in botids:
        error, data = api.request(
            entity="bots",
            action="show",
            action_id=str(bot),
        )
        if data:
            botsupdated |= update_bot_pairs(section_id, base, data, coindata, conditionstate)
        else:
            botsupdated = False

            if error and "msg" in error:
                logger.error("Error occurred updating bots: %s" % error["msg"])
            else:
                logger.error("Error occurred updating bots")

    return botsupdated


def evaluatecondition(condition_config):
    """Evaluate the state of the condition(s)"""

    conditionstate = True

    logger.info(
        f"Processing conditions: {condition_config}"
    )

    for entry in condition_config:
        pair = entry["pair"].split("_")

        query = "SELECT prices.coin FROM prices "
        query += f"WHERE prices.base = '{pair[0]}' AND prices.coin = '{pair[1]}' "

        pricefilter = {}

        for period in ("1h", "24h", "7d", "14d", "30d", "200d", "1y"):
            if f"percent-change-{period}" in entry:
                pricefilter[f"change_{period}"] = entry[f"percent-change-{period}"]

        query += create_change_condition(pricefilter)

        dbresult = sharedcursor.execute(query).fetchone()
        if dbresult is None:
            logger.debug(
                f"Condition {entry} not met!"
            )
            conditionstate = False
            break

    return conditionstate


def update_bot_pairs(section_id, base, botdata, coindata, condition_state):
    """Find new pairs and update the bot."""

    botupdated = False

    allowbotstopstart = config.getboolean(section_id, "allowbotstopstart")
    if len(coindata[1]) == 0:
        logger.info(
            f"No coins for bot '{botdata['name']}' with id '{botdata['id']}' "
            f"available. Skip update and stop the bot if allowed in the configuration."
        )

        # No data available, stop the bot if allowed to
        if allowbotstopstart:
            handle_bot_stopstart(botdata, 0, condition_state)

        botupdated = True
        return botupdated

    # Gather bot settings
    botbase = botdata["pairs"][0].split("_")[0]
    if botbase in ("BTC", "ETH", "BNB"):
        if botbase != base:
            logger.error(
                f"Bot base currency {botbase} and filter currency {base} do not match. "
                f"Only conversion between fiat or stable coins allowed! "
                f"Bot '{botdata['name']}' with id '{botdata['id']}' not updated."
            )
            return botupdated

    # Start from scratch
    newpairs = list()
    badpairs = list()
    blackpairs = list()

    # Get marketcode (exchange) from account
    marketcode = marketcodecache.get(botdata["id"])
    if not marketcode:
        marketcode = get_threecommas_account_marketcode(logger, api, botdata["account_id"])
        marketcodecache[botdata["id"]] = marketcode

        logger.info(
            f"Marketcode for bot {botdata['id']} was not cached. Cache updated "
            f"with marketcode {marketcode}."
        )
    else:
        logger.debug(
            f"Using cached marketcode '{marketcode}' for "
            f"bot {botdata['id']}."
        )

    # Should be there, either from cache or fresh from 3C
    if not marketcode:
        return botupdated

    # Load tickerlist for this exchange. First try from the cache (which is only
    # kept during the current cycle), otherwise fetch the tickerlist and add it
    # to the cache
    tickerlist = tickerlistcache.get(marketcode)
    if not tickerlist:
        tickerlist = get_threecommas_market(logger, api, marketcode)
        tickerlistcache[marketcode] = tickerlist

        logger.info(
            f"Updated cache with tickerlist ({len(tickerlist)} pairs) "
            f"for market '{marketcode}'."
        )
    else:
        logger.debug(
            f"Using cached tickerlist with {len(tickerlist)} pairs "
            f"for market '{marketcode}'."
        )

    # Process list of coins
    for coin in coindata[1]:
        try:
            # Construct pair based on bot settings and marketcode
            # (BTC stays BTC, but USDT can become BUSD)
            pair = format_pair(marketcode, botbase, coin[0])

            # Populate lists
            populate_pair_lists(
                pair, blacklist, blackpairs, badpairs, newpairs, tickerlist
            )

        except KeyError as err:
            logger.error(
                "Something went wrong while parsing coin data. KeyError for field: %s"
                % err
            )
            return botupdated

    logger.debug(
        f"Skipped blacklisted pairs: {blackpairs}. "
        f"Skipped pairs not on {marketcode}: {badpairs}."
    )

    # If sharedir is set, other scripts could provide a file with pairs to exclude
    if sharedir is not None:
        remove_excluded_pairs(logger, sharedir, botdata['id'], marketcode, botbase, newpairs)

    # Lower the number of max deals if not enough new pairs and change allowed and
    # change back to original if possible
    paircount = len(newpairs)
    newmaxdeals = False

    allowmaxdealchange = config.getboolean(section_id, "allowmaxdealchange")
    if allowmaxdealchange:
        newmaxdeals = determine_bot_maxactivedeals(botdata, paircount)

    if allowbotstopstart:
        handle_bot_stopstart(botdata, paircount, condition_state)

    # Update the bot with the new pairs
    if newpairs:
        botupdated = set_threecommas_bot_pairs(
            logger, api, botdata, newpairs, newmaxdeals, False, False
            )

        if newmaxdeals:
            logger.info(
                f"Bot '{botdata['name']}' with id '{botdata['id']}' changed max "
                f"active deals to {newmaxdeals}.",
                True
            )

        # Send our own notification with more data
        if newpairs != botdata["pairs"]:
            excludedcount = abs(coindata[0][0] - len(coindata[1]))
            logger.info(
                f"Bot '{botdata['name']}' with id '{botdata['id']}' updated with {paircount} "
                f"pairs ({newpairs[0]} ... {newpairs[-1]}). "
                f"Excluded coins: {excludedcount} (filter), {len(blackpairs)} (blacklist), "
                f"{len(badpairs)} (not on exchange)",
                True
            )
    else:
        # No coins in the list are available on the exchange, which can be a normal use-case
        botupdated = True

        logger.debug(
            f"None of the pairs have been found on the {botdata['account_name']} "
            f"({marketcode}) exchange!"
        )

    return botupdated


def determine_bot_maxactivedeals(botdata, paircount):
    """Determine the max active deals for the bot"""

    newmaxdeals = False

    # Get stored value from the database. This could be zero, meaning there is
    # no number of active deals stored yet
    originalmaxdeals = get_bot_maxdeals(botdata["id"])

    if paircount < botdata["max_active_deals"]:
        # Lower number of pairs; limit max active deals
        newmaxdeals = paircount

        # Store current max deals, so we can restore later
        # Only if it's not stored yet (current value is zero) because during updates
        # this number could decrease more
        if originalmaxdeals == 0:
            store_bot_maxdeals(botdata["id"], botdata["max_active_deals"])
    elif originalmaxdeals > 0:
        if (
            paircount > botdata["max_active_deals"]
            and paircount < originalmaxdeals
        ):
            # Higher number of pairs below original; limit max active deals
            newmaxdeals = paircount
        elif (
            paircount > botdata["max_active_deals"]
            and botdata["max_active_deals"] != originalmaxdeals
        ):
            # Increased number of pairs above original; set original max active deals
            newmaxdeals = originalmaxdeals

            # Reset stored value so it can be stored again in the future
            store_bot_maxdeals(botdata["id"], 0)
        elif (
            botdata["max_active_deals"] == originalmaxdeals
        ):
            # Reset stored value so it can be stored again in the future
            store_bot_maxdeals(botdata["id"], 0)

    return newmaxdeals


def handle_bot_stopstart(botdata, paircount, condition_state):
    """Determine and handle bot stop and start"""

    if (paircount == 0 or not condition_state) and botdata["is_enabled"]:
        # No pairs or condition evaluation is False, and bot is
        # running (zero pairs not allowed), so stop it...
        control_threecommas_bots(logger, api, botdata, "disable")
    elif paircount > 0 and condition_state and not botdata["is_enabled"]:
        # Valid pairs, condition evaluation is True and bot is
        # not running, so start it...
        control_threecommas_bots(logger, api, botdata, "enable")


def get_coins_from_market_data(base, filteroptions):
    """Get pairs based on the specified filtering"""

    # Query for the total count of coins
    countquery = f"SELECT COUNT(pairs.coin) FROM pairs WHERE base = '{base}'"

    # Base query and joining of all tables
    query = "SELECT pairs.coin FROM pairs "
    query += "INNER JOIN rankings ON pairs.base = rankings.base AND pairs.coin = rankings.coin "
    query += "INNER JOIN prices ON pairs.base = prices.base AND pairs.coin = prices.coin "

    # Specify the base
    query += f"WHERE pairs.base = '{base}' "

    # Specificy whitelisted
    if filteroptions["whitelisted"]:
        query += f"AND pairs.whitelisted = {1} "

    # Specify cmc-rank
    if "cmcrank" in filteroptions and len(filteroptions['cmcrank']) == 2:
        query += f"AND rankings.coinmarketcap BETWEEN {filteroptions['cmcrank'][0]} AND {filteroptions['cmcrank'][1]} "

    # Specify altrank
    if "altrank" in filteroptions and len(filteroptions['altrank']) == 2:
        query += f"AND rankings.altrank BETWEEN {filteroptions['altrank'][0]} AND {filteroptions['altrank'][1]} "

    # Specify galaxyscore
    if "galaxyscore" in filteroptions and len(filteroptions['galaxyscore']) == 2:
        query += f"AND rankings.galaxyscore BETWEEN {filteroptions['galaxyscore'][0]} AND {filteroptions['galaxyscore'][1]} "

    # Specify percent change
    if "change" in filteroptions:
        query += create_change_condition(filteroptions["change"])

    logger.debug(
        f"Build query for fetch of coins: {query}"
    )

    return sharedcursor.execute(countquery).fetchone(), sharedcursor.execute(query).fetchall()


def create_change_condition(filteroptions):
    """Build the WHERE query string part for price change"""

    query = ""

    for key, value in filteroptions.items():
        # Only accept entries with lower and upper limit for price change
        if len(value) != 2:
            continue

        query += f"AND prices.{key} BETWEEN {value[0]} AND {value[-1]} "

    return query


def create_marketcode_cache():
    """Create the cache met MarketCode per bot"""

    allbotids = []

    logger.info("Prefetching marketcodes for all configured bots...")

    for initialsection in config.sections():
        if initialsection.startswith("bu_"):
            allbotids += json.loads(config.get(initialsection, "botids"))

    return prefetch_marketcodes(logger, api, allbotids)


# Start application
program = Path(__file__).stem

# Parse and interpret options.
parser = argparse.ArgumentParser(description="Cyberjunky's 3Commas bot helper.")
parser.add_argument(
    "-d", "--datadir", help="directory to use for config and logs files", type=str
)
parser.add_argument(
    "-s", "--sharedir", help="directory to use for shared files", type=str
)
parser.add_argument(
    "-b", "--blacklist", help="local blacklist to use instead of 3Commas's", type=str
)

args = parser.parse_args()
if args.datadir:
    datadir = args.datadir
else:
    datadir = os.getcwd()

# pylint: disable-msg=C0103
if args.sharedir:
    sharedir = args.sharedir
else:
    print("This script requires the sharedir to be used (-s option)!")
    sys.exit(0)

# pylint: disable-msg=C0103
if args.blacklist:
    blacklistfile = f"{datadir}/{args.blacklist}"
else:
    blacklistfile = None

# Create or load configuration file
config = load_config()
if not config:
    # Initialise temp logging
    logger = Logger(datadir, program, None, 7, False, False)
    logger.info(
        f"Created example config file '{datadir}/{program}.ini', edit it and restart the program"
    )
    sys.exit(0)
else:
    # Handle timezone
    if hasattr(time, "tzset"):
        os.environ["TZ"] = config.get(
            "settings", "timezone", fallback="Europe/Amsterdam"
        )
        time.tzset()

    # Init notification handler
    notification = NotificationHandler(
        program,
        config.getboolean("settings", "notifications"),
        config.get("settings", "notify-urls"),
    )

    # Initialise logging
    logger = Logger(
        datadir,
        program,
        notification,
        int(config.get("settings", "logrotate", fallback=7)),
        config.getboolean("settings", "debug"),
        config.getboolean("settings", "notifications"),
    )

    # Upgrade config file if needed
    config = upgrade_config(config)

    logger.info(f"Loaded configuration from '{datadir}/{program}.ini'")

# Initialize 3Commas API
api = init_threecommas_api(config)

# Initialize or open the database
db = open_bu_db()
cursor = db.cursor()

# Open the shared database
shareddb = open_shared_db()
sharedcursor = shareddb.cursor()

# Prefetch all Marketcodes to reduce API calls and improve speed
# New bot(s) will also be added later, for example when the configuration
# has been changed after starting this script
marketcodecache = create_marketcode_cache()

tickerlistcache = {}

# Refresh coin pairs in 3C bots based on the market data
while True:

    # Reload config files and refetch data to catch changes
    config = load_config()
    logger.info(f"Reloaded configuration from '{datadir}/{program}.ini'")

    # Configuration settings
    timeint = int(config.get("settings", "timeinterval"))

    # Update the blacklist
    blacklist = load_blacklist(logger, api, blacklistfile)

    # Cache is used for one cycle, where we can optimize. But, we want to prevent
    # working with old data so therefor the clear before each cycle
    tickerlistcache.clear()

    # Current time to determine which sections to process
    starttime = int(time.time())

    for section in config.sections():
        if section.startswith("bu_"):
            sectiontimeinterval = int(config.get(section, "timeinterval"))
            nextprocesstime = get_next_process_time(db, "sections", "sectionid", section)

            # Only process the section if it's time for the next interval, or
            # time exceeds the check interval (clock has changed somehow)
            if starttime >= nextprocesstime or (
                    abs(nextprocesstime - starttime) > sectiontimeinterval
            ):
                if not process_bu_section(section):
                    # Update failed somewhere, retry soon
                    sectiontimeinterval = 60

                    logger.error(
                        f"Update for section {section} failed. Retry possible after 60 seconds."
                    )

                # Determine new time to process this section
                newtime = starttime + sectiontimeinterval
                set_next_process_time(db, "sections", "sectionid", section, newtime)
            else:
                logger.debug(
                    f"Section {section} will be processed after "
                    f"{unix_timestamp_to_string(nextprocesstime, '%Y-%m-%d %H:%M:%S')}."
                )
        elif section != "settings":
            logger.warning(
                f"Section '{section}' not processed (prefix 'bu_' missing)!",
                False
            )

    if not wait_time_interval(logger, notification, timeint, False):
        break<|MERGE_RESOLUTION|>--- conflicted
+++ resolved
@@ -85,10 +85,6 @@
     """Upgrade config file if needed."""
 
     for cfgsection in cfg.sections():
-<<<<<<< HEAD
-        if cfgsection.startswith("bu_") and not cfg.has_option(cfgsection, "whitelisted"):
-            cfg.set(cfgsection, "whitelisted", False)
-=======
         if not cfgsection.startswith("bu_"):
             continue
 
@@ -111,16 +107,19 @@
             })
 
             cfg.set(cfgsection, "condition", json.dumps(cfgconditionconfig))
->>>>>>> fed74f2e
 
             with open(f"{datadir}/{program}.ini", "w+") as cfgfile:
                 cfg.write(cfgfile)
 
-<<<<<<< HEAD
+            logger.info("Upgraded section %s to have condition option" % cfgsection)
+
+        if cfgsection.startswith("bu_") and not cfg.has_option(cfgsection, "whitelisted"):
+            cfg.set(cfgsection, "whitelisted", False)
+
+            with open(f"{datadir}/{program}.ini", "w+") as cfgfile:
+                cfg.write(cfgfile)
+
             logger.info("Upgraded section %s to have 'whitelisted' option" % cfgsection)
-=======
-            logger.info("Upgraded section %s to have condition option" % cfgsection)
->>>>>>> fed74f2e
 
     return cfg
 
