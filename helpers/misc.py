"""Cyberjunky's 3Commas bot helpers."""
import datetime
import time
import json
import requests
from bs4 import BeautifulSoup

from constants.pair import PAIREXCLUDE_EXT


def wait_time_interval(logger, notification, time_interval, notify=True):
    """Wait for time interval."""

    if time_interval > 0:
        localtime = time.time()
        nexttime = localtime + int(time_interval)
        timeresult = time.strftime("%H:%M:%S", time.localtime(nexttime))
        logger.info(
            "Next update in %s at %s" % (str(datetime.timedelta(seconds = time_interval)), timeresult), notify
        )
        notification.send_notification()
        time.sleep(time_interval)
        return True

    notification.send_notification()
    time.sleep(2)

    return False


def populate_pair_lists(pair, blacklist, blackpairs, badpairs, newpairs, tickerlist):
    """Create pair lists."""

    # Check if pair is in tickerlist and on 3Commas blacklist
    if pair in tickerlist:
        if pair in blacklist:
            blackpairs.append(pair)
        else:
            newpairs.append(pair)
    else:
        badpairs.append(pair)


def get_lunarcrush_data(logger, program, config, usdtbtcprice):
    """Get the top x GalaxyScore, AltRank or Volatile coins from LunarCrush."""

    lccoins = {}
    lcapikey = config.get("settings", "lc-apikey")
    lcfetchlimit = config.get("settings", "lc-fetchlimit")

    # Construct query for LunarCrush data
    if "altrank" in program:
        parms = {
            "data": "market",
            "type": "fast",
            "sort": "acr",
            "limit": lcfetchlimit,
            "key": lcapikey,
        }
    elif "galaxyscore" in program:
        parms = {
            "data": "market",
            "type": "fast",
            "sort": "gs",
            "limit": lcfetchlimit,
            "key": lcapikey,
            "desc": True,
        }
    elif "volatility" in program:
        parms = {
            "data": "market",
            "type": "fast",
            "sort": "vt",
            "limit": lcfetchlimit,
            "key": lcapikey,
            "desc": True,
        }

    try:
        result = requests.get("https://api.lunarcrush.com/v2", params=parms)
        result.raise_for_status()
        data = result.json()

        if "data" in data.keys():
            for i, crush in enumerate(data["data"], start=1):
                crush["categories"] = (
                    list(crush["categories"].split(",")) if crush["categories"] else []
                )
                crush["rank"] = i
                crush["volbtc"] = crush["v"] / float(usdtbtcprice)
                logger.debug(
                    f"rank:{crush['rank']:3d}  acr:{crush['acr']:4d}   gs:{crush['gs']:3.1f}   "
                    f"s:{crush['s']:8s} '{crush['n']:25}'   volume in btc:{crush['volbtc']:12.2f}"
                    f"   categories:{crush['categories']}"
                )
            lccoins = data["data"]

    except requests.exceptions.HTTPError as err:
        logger.error("Fetching LunarCrush data failed with error: %s" % err)
        return {}

    logger.info("Fetched LunarCrush ranking OK (%s coins)" % (len(lccoins)))

    return lccoins


def get_coinmarketcap_data(logger, cmc_apikey, start_number, limit):
    """Get the data from CoinMarketCap."""

    cmcdict = {}

    # Construct query for CoinMarketCap data
    parms = {
        "start": start_number,
        "limit": limit,
        "convert": "BTC",
        "aux": "cmc_rank",
    }

    headrs = {
        "X-CMC_PRO_API_KEY": cmc_apikey,
    }

    try:
        result = requests.get(
            "https://pro-api.coinmarketcap.com/v1/cryptocurrency/listings/latest",
            params=parms,
            headers=headrs,
        )
        result.raise_for_status()
        data = result.json()

        if "data" in data.keys():
            for i, cmc in enumerate(data["data"], start=1):
                cmc["rank"] = i
                logger.debug(
                    f"rank:{cmc['rank']:3d}  cmc_rank:{cmc['cmc_rank']:3d}  s:{cmc['symbol']:8}  "
                    f"'{cmc['name']:25}' volume_24h:{cmc['quote']['BTC']['volume_24h']:12.2f}  "
                    f"volume_change_24h:{cmc['quote']['BTC']['volume_change_24h']:5.2f}  "
                    f"market_cap:{cmc['quote']['BTC']['market_cap']:12.2f}"
                )
            cmcdict = data["data"]

    except requests.exceptions.HTTPError as err:
        logger.error("Fetching CoinMarketCap data failed with error: %s" % err)
        return {}

    logger.info("Fetched CoinMarketCap data OK (%s coins)" % (len(cmcdict)))

    return cmcdict


def check_deal(cursor, dealid):
    """Check if deal was already logged."""

    return cursor.execute(f"SELECT * FROM deals WHERE dealid = {dealid}").fetchone()


def format_pair(logger, marketcode, base, coin):
    """Format pair depending on exchange."""

    # Construct pair based on bot settings (BTC stays BTC, but USDT can become BUSD)
    if marketcode == "binance_futures":
        pair = f"{base}_{coin}{base}"
    elif marketcode == "ftx_futures":
        pair = f"{base}_{coin}-PERP"
    else:
        pair = f"{base}_{coin}"

    logger.debug("New pair constructed: %s" % pair)

    return pair


def get_round_digits(pair):
    """Get the number of digits for the round function."""

    numberofdigits = 4

    if pair:
        base = pair.split("_")[0]

        if base in ("BTC", "BNB", "ETH"):
            numberofdigits = 8

    return numberofdigits


def remove_prefix(text, prefix):
    """Get the string without prefix, required for Python < 3.9."""

    if text.startswith(prefix):
        return text[len(prefix):]
    return text


def get_botassist_data(logger, botassistlist, start_number, limit):
    """Get the top pairs from 3c-tools bot-assist explorer."""

    url = "https://www.3c-tools.com/markets/bot-assist-explorer"
    parms = {"list": botassistlist}

    pairs = list()
    try:
        result = requests.get(url, params=parms)
        result.raise_for_status()
        soup = BeautifulSoup(result.text, features="html.parser")
        data = soup.find("table", class_="table table-striped table-sm")

        columncount = 0
        columndict = {}

        # Build list of columns we are interested in
        tablecolumns = data.find_all("th")
        for column in tablecolumns:
            if column.text not in ("#", "symbol"):
                columndict[columncount] = column.text

            columncount += 1

        tablerows = data.find_all("tr")
        for row in tablerows:
            rowcolums = row.find_all("td")
            if len(rowcolums) > 0:
                rank = int(rowcolums[0].text)
                if rank < start_number:
                    continue

                pairdata = {}

                # Iterate over the available columns and collect the data
                for key, value in columndict.items():
                    if value == "24h volume":
                        pairdata[value] = float(
                                rowcolums[key].text.replace(" BTC", "").replace(",", "")
                            )
                    else:
                        pairdata[value] = rowcolums[key].text.replace("\n", "")

                logger.debug(f"Rank {rank}: {pairdata}")
                pairs.append(pairdata)

                if rank == limit:
                    break

    except requests.exceptions.HTTPError as err:
        logger.error("Fetching 3c-tools bot-assist data failed with error: %s" % err)
        if result.status_code == 500:
            logger.error(f"Check if the list setting '{botassistlist}' is correct")

        return pairs

    logger.info("Fetched 3c-tools bot-assist data OK (%s pairs)" % (len(pairs)))

    return pairs


<<<<<<< HEAD
def get_shared_bot_data(logger, bot_id, bot_secret):
    """Get the shared bot data from the 3C website"""

    url = "https://app.3commas.io/wapi/bots/%s/get_bot_data?secret=%s" % (bot_id, bot_secret)

    data = {}
    try:
        page = requests.get(url)
        if page:
            data = page.json()

    except json.decoder.JSONDecodeError as err:
        logger.error("Shared bot data is not valid json: %s" % err)
    except requests.exceptions.HTTPError as err:
        logger.error("Fetching 3C shared bot data failed with error: %s" % err)

    logger.info("Fetched %s 3C shared bot data OK" % (bot_id))

    return data


def remove_excluded_pairs(logger, share_dir, bot_id, newpairs):
=======
def remove_excluded_pairs(logger, share_dir, bot_id, marketcode, base, newpairs):
>>>>>>> c03a185f
    """Remove pairs which are excluded by other script(s)."""

    excludedcoins = load_bot_excluded_coins(logger, share_dir, bot_id, PAIREXCLUDE_EXT)
    if excludedcoins:
        logger.info(
            f"Removing the following coin(s) for bot {bot_id}: {excludedcoins}"
        )

        for coin in excludedcoins:
            # Construct pair based on bot settings and marketcode
            # (BTC stays BTC, but USDT can become BUSD)
            pair = format_pair(logger, marketcode, base, coin)
            if newpairs.count(pair) > 0:
                newpairs.remove(pair)


def load_bot_excluded_coins(logger, share_dir, bot_id, extension):
    """Load excluded coins from file, for the specified bot"""

    excludedlist = []
    excludefilename = f"{share_dir}/{bot_id}.{extension}"

    try:
        with open(excludefilename, "r") as file:
            excludedlist = file.read().splitlines()
        if excludedlist:
            logger.info(
                "Reading exclude file '%s' OK (%s coins)"
                % (excludefilename, len(excludedlist))
            )
    except FileNotFoundError:
        logger.info(
            "Exclude file (%s) not found for bot '%s'; no coins to exclude."
            % (excludefilename, bot_id)
        )

    return excludedlist
<<<<<<< HEAD
=======


def unix_timestamp_to_string(timestamp, date_time_format):
    """Convert the given timestamp to a readable date/time in the specified format"""

    return datetime.datetime.fromtimestamp(timestamp).strftime(date_time_format)
>>>>>>> c03a185f
<|MERGE_RESOLUTION|>--- conflicted
+++ resolved
@@ -255,7 +255,6 @@
     return pairs
 
 
-<<<<<<< HEAD
 def get_shared_bot_data(logger, bot_id, bot_secret):
     """Get the shared bot data from the 3C website"""
 
@@ -277,10 +276,7 @@
     return data
 
 
-def remove_excluded_pairs(logger, share_dir, bot_id, newpairs):
-=======
 def remove_excluded_pairs(logger, share_dir, bot_id, marketcode, base, newpairs):
->>>>>>> c03a185f
     """Remove pairs which are excluded by other script(s)."""
 
     excludedcoins = load_bot_excluded_coins(logger, share_dir, bot_id, PAIREXCLUDE_EXT)
@@ -318,12 +314,9 @@
         )
 
     return excludedlist
-<<<<<<< HEAD
-=======
 
 
 def unix_timestamp_to_string(timestamp, date_time_format):
     """Convert the given timestamp to a readable date/time in the specified format"""
 
-    return datetime.datetime.fromtimestamp(timestamp).strftime(date_time_format)
->>>>>>> c03a185f
+    return datetime.datetime.fromtimestamp(timestamp).strftime(date_time_format)